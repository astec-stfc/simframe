--- conflicted
+++ resolved
@@ -1,134 +1,119 @@
-import os
-import numpy as np
-from .. import constants
-
-
-def cumtrapz(x=[], y=[]):
-    return [np.trapz(x=x[:n], y=y[:n]) for n in range(len(x))]
-
-
-def read_astra_twiss_files(self, filename, reset=True) -> None:
-    if reset:
-        self.reset_dicts()
-    if isinstance(filename, (list, tuple)):
-        for f in filename:
-            self.read_astra_twiss_files(f, reset=False)
-    elif os.path.isfile(filename):
-        lattice_name = os.path.basename(filename).split(".")[0]
-        if "xemit" not in filename.lower():
-            filename = filename.replace("Yemit", "Xemit").replace("Zemit", "Xemit")
-        xemit = (
-            np.loadtxt(filename, unpack=False) if os.path.isfile(filename) else False
-        )
-        if "yemit" not in filename.lower():
-            filename = filename.replace("Xemit", "Yemit").replace("Zemit", "Yemit")
-        yemit = (
-            np.loadtxt(filename, unpack=False) if os.path.isfile(filename) else False
-        )
-        if "zemit" not in filename.lower():
-            filename = filename.replace("Xemit", "Zemit").replace("Yemit", "Zemit")
-        zemit = (
-            np.loadtxt(filename, unpack=False) if os.path.isfile(filename) else False
-        )
-        interpret_astra_data(self, lattice_name, xemit, yemit, zemit)
-
-
-def interpret_astra_data(self, lattice_name, xemit, yemit, zemit) -> None:
-    z, t, mean_x, rms_x, rms_xp, exn, mean_xxp = np.transpose(xemit)
-    z, t, mean_y, rms_y, rms_yp, eyn, mean_yyp = np.transpose(yemit)
-    z, t, e_kin, rms_z, rms_e, ezn, mean_zep = np.transpose(zemit)
-    e_kin = 1e6 * e_kin
-    t = 1e-9 * t
-    exn = 1e-6 * exn
-    eyn = 1e-6 * eyn
-    mean_x, mean_y, mean_xxp, mean_yyp, mean_zep = 1e-3 * np.array(
-        [mean_x, mean_y, mean_xxp, mean_yyp, mean_zep]
-    )
-    rms_x, rms_xp, rms_y, rms_yp, rms_z, rms_e = 1e-3 * np.array(
-        [rms_x, rms_xp, rms_y, rms_yp, rms_z, rms_e]
-    )
-
-<<<<<<< HEAD
-    self.append("z", z)
-    self.append("s", z)
-    self.append("t", t)
-    self.append("kinetic_energy", e_kin)
-=======
-    self.z.val = np.append(self.z.val, z)
-    self.t.val = np.append(self.t.val, t)
-    self.kinetic_energy.val = np.append(self.kinetic_energy.val, e_kin)
->>>>>>> f4ad7cce
-    gamma = 1 + (e_kin / self.E0_eV)
-    self.gamma.val = np.append(self.gamma.val, gamma)
-    cp = np.sqrt(e_kin * (2 * self.E0_eV + e_kin))
-<<<<<<< HEAD
-    self.append("cp", cp)
-    self.append("mean_cp", cp)
-    p = cp * self.q_over_c
-    self.append("p", p)
-    self.append("enx", exn)
-=======
-    self.cp.val = np.append(self.cp.val, cp)
-    p = cp * constants.elementary_charge * self.q_over_c
-    self.p.val = np.append(self.p.val, p)
-    self.enx.val = np.append(self.enx.val, exn)
->>>>>>> f4ad7cce
-    ex = exn / gamma
-    self.ex.val = np.append(self.ex.val, ex)
-    self.eny.val = np.append(self.eny.val, eyn)
-    ey = eyn / gamma
-    self.ey.val = np.append(self.ey.val, ey)
-    self.enz.val = np.append(self.enz.val, ezn)
-    ez = ezn / gamma
-    self.ez.val = np.append(self.ez.val, ez)
-    self.beta_x.val = np.append(self.beta_x.val, rms_x**2 / ex)
-    self.gamma_x.val = np.append(self.gamma_x.val, rms_xp**2 / ex)
-    self.alpha_x.val = np.append(
-        self.alpha_x.val, (-1 * np.sign(mean_xxp) * rms_x * rms_xp) / ex
-    )
-    self.beta_y.val = np.append(self.beta_y.val, rms_y**2 / ey)
-    self.gamma_y.val = np.append(self.gamma_y.val, rms_yp**2 / ey)
-    self.alpha_y.val = np.append(
-        self.alpha_y.val, (-1 * np.sign(mean_yyp) * rms_y * rms_yp) / ey
-    )
-    self.beta_z.val = np.append(self.beta_z.val, rms_z**2 / ez)
-    self.gamma_z.val = np.append(self.gamma_z.val, rms_e**2 / ez)
-    self.alpha_z.val = np.append(
-        self.alpha_z.val, (-1 * np.sign(mean_zep) * rms_z * rms_e) / ez
-    )
-    self.sigma_x.val = np.append(self.sigma_x.val, rms_x)
-    self.sigma_xp.val = np.append(self.sigma_xp.val, rms_xp)
-    self.sigma_y.val = np.append(self.sigma_y.val, rms_y)
-    self.sigma_yp.val = np.append(self.sigma_yp.val, rms_yp)
-    self.sigma_z.val = np.append(self.sigma_z.val, rms_z)
-    self.mean_x.val = np.append(self.mean_x.val, mean_x)
-    self.mean_y.val = np.append(self.mean_y.val, mean_y)
-    beta = np.sqrt(1 - (gamma**-2))
-    self.sigma_t.val = np.append(
-        self.sigma_t.val, rms_z / (beta * constants.speed_of_light)
-    )
-    self.sigma_p.val = np.append(self.sigma_p.val, (rms_e / (e_kin + self.E0_eV)))
-    self.sigma_cp.val = np.append(self.sigma_cp.val, (0.5e6 * (rms_e / e_kin) * cp))
-    self.mux.val = np.append(self.mux.val, cumtrapz(x=z, y=1 / (rms_x**2 / ex)))
-    self.muy.val = np.append(self.muy.val, cumtrapz(x=z, y=1 / (rms_y**2 / ey)))
-    self.eta_x.val = np.append(self.eta_x.val, np.zeros(len(z)))
-    self.eta_xp.val = np.append(self.eta_xp.val, np.zeros(len(z)))
-    self.eta_y.val = np.append(self.eta_y.val, np.zeros(len(z)))
-    self.eta_yp.val = np.append(self.eta_yp.val, np.zeros(len(z)))
-    self.eta_x_beam.val = np.append(self.eta_x_beam.val, np.zeros(len(z)))
-    self.eta_xp_beam.val = np.append(self.eta_xp_beam.val, np.zeros(len(z)))
-    self.eta_y_beam.val = np.append(self.eta_y_beam.val, np.zeros(len(z)))
-    self.eta_yp_beam.val = np.append(self.eta_yp_beam.val, np.zeros(len(z)))
-    self.ecnx.val = np.append(self.ecnx.val, exn)
-    self.ecny.val = np.append(self.ecny.val, eyn)
-    self.element_name.val = np.append(self.element_name.val, np.full(len(z), ""))
-    self.lattice_name.val = np.append(self.lattice_name.val, np.full(len(z), lattice_name))
-    self.beta_x_beam.val = np.append(self.beta_x_beam.val, rms_x**2 / ex)
-    self.beta_y_beam.val = np.append(self.beta_y_beam.val, rms_y**2 / ey)
-    self.alpha_x_beam.val = np.append(
-        self.alpha_x_beam.val, (-1 * np.sign(mean_xxp) * rms_x * rms_xp) / ex
-    )
-    self.alpha_y_beam.val = np.append(
-        self.alpha_y_beam.val, (1 * np.sign(mean_yyp) * rms_y * rms_yp) / ey
-    )
+import os
+import numpy as np
+from .. import constants
+
+
+def cumtrapz(x=[], y=[]):
+    return [np.trapz(x=x[:n], y=y[:n]) for n in range(len(x))]
+
+
+def read_astra_twiss_files(self, filename, reset=True) -> None:
+    if reset:
+        self.reset_dicts()
+    if isinstance(filename, (list, tuple)):
+        for f in filename:
+            self.read_astra_twiss_files(f, reset=False)
+    elif os.path.isfile(filename):
+        lattice_name = os.path.basename(filename).split(".")[0]
+        if "xemit" not in filename.lower():
+            filename = filename.replace("Yemit", "Xemit").replace("Zemit", "Xemit")
+        xemit = (
+            np.loadtxt(filename, unpack=False) if os.path.isfile(filename) else False
+        )
+        if "yemit" not in filename.lower():
+            filename = filename.replace("Xemit", "Yemit").replace("Zemit", "Yemit")
+        yemit = (
+            np.loadtxt(filename, unpack=False) if os.path.isfile(filename) else False
+        )
+        if "zemit" not in filename.lower():
+            filename = filename.replace("Xemit", "Zemit").replace("Yemit", "Zemit")
+        zemit = (
+            np.loadtxt(filename, unpack=False) if os.path.isfile(filename) else False
+        )
+        interpret_astra_data(self, lattice_name, xemit, yemit, zemit)
+
+
+def interpret_astra_data(self, lattice_name, xemit, yemit, zemit) -> None:
+    z, t, mean_x, rms_x, rms_xp, exn, mean_xxp = np.transpose(xemit)
+    z, t, mean_y, rms_y, rms_yp, eyn, mean_yyp = np.transpose(yemit)
+    z, t, e_kin, rms_z, rms_e, ezn, mean_zep = np.transpose(zemit)
+    e_kin = 1e6 * e_kin
+    t = 1e-9 * t
+    exn = 1e-6 * exn
+    eyn = 1e-6 * eyn
+    mean_x, mean_y, mean_xxp, mean_yyp, mean_zep = 1e-3 * np.array(
+        [mean_x, mean_y, mean_xxp, mean_yyp, mean_zep]
+    )
+    rms_x, rms_xp, rms_y, rms_yp, rms_z, rms_e = 1e-3 * np.array(
+        [rms_x, rms_xp, rms_y, rms_yp, rms_z, rms_e]
+    )
+
+    self.z.val = np.append(self.z.val, z)
+    self.t.val = np.append(self.t.val, t)
+    self.kinetic_energy.val = np.append(self.kinetic_energy.val, e_kin)
+    gamma = 1 + (e_kin / self.E0_eV)
+    self.gamma.val = np.append(self.gamma.val, gamma)
+    cp = np.sqrt(e_kin * (2 * self.E0_eV + e_kin))
+    self.cp.val = np.append(self.cp.val, cp)
+    p = cp * constants.elementary_charge * self.q_over_c
+    self.p.val = np.append(self.p.val, p)
+    self.enx.val = np.append(self.enx.val, exn)
+    ex = exn / gamma
+    self.ex.val = np.append(self.ex.val, ex)
+    self.eny.val = np.append(self.eny.val, eyn)
+    ey = eyn / gamma
+    self.ey.val = np.append(self.ey.val, ey)
+    self.enz.val = np.append(self.enz.val, ezn)
+    ez = ezn / gamma
+    self.ez.val = np.append(self.ez.val, ez)
+    self.beta_x.val = np.append(self.beta_x.val, rms_x**2 / ex)
+    self.gamma_x.val = np.append(self.gamma_x.val, rms_xp**2 / ex)
+    self.alpha_x.val = np.append(
+        self.alpha_x.val, (-1 * np.sign(mean_xxp) * rms_x * rms_xp) / ex
+    )
+    self.beta_y.val = np.append(self.beta_y.val, rms_y**2 / ey)
+    self.gamma_y.val = np.append(self.gamma_y.val, rms_yp**2 / ey)
+    self.alpha_y.val = np.append(
+        self.alpha_y.val, (-1 * np.sign(mean_yyp) * rms_y * rms_yp) / ey
+    )
+    self.beta_z.val = np.append(self.beta_z.val, rms_z**2 / ez)
+    self.gamma_z.val = np.append(self.gamma_z.val, rms_e**2 / ez)
+    self.alpha_z.val = np.append(
+        self.alpha_z.val, (-1 * np.sign(mean_zep) * rms_z * rms_e) / ez
+    )
+    self.sigma_x.val = np.append(self.sigma_x.val, rms_x)
+    self.sigma_xp.val = np.append(self.sigma_xp.val, rms_xp)
+    self.sigma_y.val = np.append(self.sigma_y.val, rms_y)
+    self.sigma_yp.val = np.append(self.sigma_yp.val, rms_yp)
+    self.sigma_z.val = np.append(self.sigma_z.val, rms_z)
+    self.mean_x.val = np.append(self.mean_x.val, mean_x)
+    self.mean_y.val = np.append(self.mean_y.val, mean_y)
+    beta = np.sqrt(1 - (gamma**-2))
+    self.sigma_t.val = np.append(
+        self.sigma_t.val, rms_z / (beta * constants.speed_of_light)
+    )
+    self.sigma_p.val = np.append(self.sigma_p.val, (rms_e / (e_kin + self.E0_eV)))
+    self.sigma_cp.val = np.append(self.sigma_cp.val, (0.5e6 * (rms_e / e_kin) * cp))
+    self.mux.val = np.append(self.mux.val, cumtrapz(x=z, y=1 / (rms_x**2 / ex)))
+    self.muy.val = np.append(self.muy.val, cumtrapz(x=z, y=1 / (rms_y**2 / ey)))
+    self.eta_x.val = np.append(self.eta_x.val, np.zeros(len(z)))
+    self.eta_xp.val = np.append(self.eta_xp.val, np.zeros(len(z)))
+    self.eta_y.val = np.append(self.eta_y.val, np.zeros(len(z)))
+    self.eta_yp.val = np.append(self.eta_yp.val, np.zeros(len(z)))
+    self.eta_x_beam.val = np.append(self.eta_x_beam.val, np.zeros(len(z)))
+    self.eta_xp_beam.val = np.append(self.eta_xp_beam.val, np.zeros(len(z)))
+    self.eta_y_beam.val = np.append(self.eta_y_beam.val, np.zeros(len(z)))
+    self.eta_yp_beam.val = np.append(self.eta_yp_beam.val, np.zeros(len(z)))
+    self.ecnx.val = np.append(self.ecnx.val, exn)
+    self.ecny.val = np.append(self.ecny.val, eyn)
+    self.element_name.val = np.append(self.element_name.val, np.full(len(z), ""))
+    self.lattice_name.val = np.append(self.lattice_name.val, np.full(len(z), lattice_name))
+    self.beta_x_beam.val = np.append(self.beta_x_beam.val, rms_x**2 / ex)
+    self.beta_y_beam.val = np.append(self.beta_y_beam.val, rms_y**2 / ey)
+    self.alpha_x_beam.val = np.append(
+        self.alpha_x_beam.val, (-1 * np.sign(mean_xxp) * rms_x * rms_xp) / ex
+    )
+    self.alpha_y_beam.val = np.append(
+        self.alpha_y_beam.val, (1 * np.sign(mean_yyp) * rms_y * rms_yp) / ey
+    )
     self.cp_eV.val = self.cp.val