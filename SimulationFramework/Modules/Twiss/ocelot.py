--- conflicted
+++ resolved
@@ -1,107 +1,96 @@
-import os
-import numpy as np
-from .. import constants
-
-
-def cumtrapz(x=[], y=[]):
-    return [np.trapz(x=x[:n], y=y[:n]) for n in range(len(x))]
-
-
-def read_ocelot_twiss_files(self, filename, reset=True):
-    if reset:
-        self.reset_dicts()
-    if isinstance(filename, (list, tuple)):
-        for f in filename:
-            self.read_ocelot_twiss_files(f, reset=False)
-    elif os.path.isfile(filename):
-<<<<<<< HEAD
-=======
-        lattice_name = os.path.basename(filename).split(".")[0]
-        if "xemit" not in filename.lower():
-            filename = filename.replace("Yemit", "Xemit").replace("Zemit", "Xemit")
->>>>>>> 4778ce85
-        fdat = {}
-        with np.load(filename) as data:
-            for key, value in data.items():
-                fdat.update({key: value})
-        interpret_ocelot_data(self, lattice_name, fdat)
-
-
-<<<<<<< HEAD
-def interpret_ocelot_data(self, fdat):
-=======
-def interpret_ocelot_data(self, lattice_name, fdat):
-    fdat["s"] += self.z[-1]
->>>>>>> 4778ce85
-    self.append("z", fdat["s"])
-    self.append("s", fdat["s"])
-    E = fdat["E"] * 1e9
-    ke = E - self.E0_eV
-    gamma = E / self.E0_eV
-    cp = np.sqrt(E**2 - self.E0_eV**2)
-    # self.append('cp', cp)
-    self.append("cp", cp)
-    self.append("mean_cp", cp)
-    self.append("kinetic_energy", ke)
-    self.append("gamma", gamma)
-    self.append("mean_gamma", gamma)
-    self.append("p", cp * self.q_over_c)
-    self.append("enx", fdat["emit_xn"])
-    self.append("ex", fdat["emit_x"])
-    self.append("eny", fdat["emit_yn"])
-    self.append("ey", fdat["emit_y"])
-    self.append("enz", np.zeros(len(fdat["s"])))
-    self.append("ez", np.zeros(len(fdat["s"])))
-    self.append("beta_x", fdat["beta_x"])
-    self.append("alpha_x", fdat["alpha_x"])
-    self.append("gamma_x", fdat["gamma_x"])
-    self.append("beta_y", fdat["beta_y"])
-    self.append("alpha_y", fdat["alpha_y"])
-    self.append("gamma_y", fdat["gamma_y"])
-    self.append("beta_z", np.zeros(len(fdat["s"])))
-    self.append("gamma_z", np.zeros(len(fdat["s"])))
-    self.append("alpha_z", np.zeros(len(fdat["s"])))
-    self.append("sigma_x", np.sqrt(fdat["xx"]))
-    self.append("sigma_y", np.sqrt(fdat["yy"]))
-    self.append("sigma_xp", np.sqrt(fdat["pxpx"]))
-    self.append("sigma_yp", np.sqrt(fdat["pypy"]))
-    self.append("sigma_t", np.sqrt(fdat["tautau"]) / constants.speed_of_light)
-    self.append("mean_x", fdat["x"])
-    self.append("mean_y", fdat["y"])
-    beta = np.sqrt(1 - (gamma**-2))
-    self.append("t", fdat["s"] / (beta * constants.speed_of_light))
-    self.append("sigma_z", np.sqrt(fdat["tautau"]) * beta)
-    self.append("sigma_cp", np.sqrt(fdat["pp"]) * cp)
-    self.append("sigma_p", np.sqrt(fdat["pp"]))
-    self.append("mux", fdat["mux"])
-    self.append("muy", fdat["muy"])
-    self.append("eta_x", fdat["Dx"])
-    self.append("eta_xp", fdat["Dxp"])
-    self.append("eta_y", fdat["Dy"])
-    self.append("eta_yp", fdat["Dyp"])
-    self.append("element_name", np.zeros(len(fdat["s"])))
-<<<<<<< HEAD
-=======
-    self.append("lattice_name", np.zeros(len(fdat["s"])), lattice_name)
->>>>>>> 4778ce85
-    # ## BEAM parameters
-    self.append("ecnx", fdat["emit_xn"])
-    self.append("ecny", fdat["emit_yn"])
-    self.append("eta_x_beam", fdat["Dx"])
-    self.append("eta_xp_beam", fdat["Dxp"])
-    self.append("eta_y_beam", fdat["Dy"])
-    self.append("eta_yp_beam", fdat["Dyp"])
-    self.append("beta_x_beam", np.sqrt(fdat["emit_x"] / np.sqrt(fdat["xx"])))
-    self.append("beta_y_beam", np.sqrt(fdat["emit_y"] / np.sqrt(fdat["yy"])))
-    self.append("alpha_x_beam", np.sqrt(fdat["emit_x"] / np.sqrt(fdat["pxpx"])))
-    self.append("alpha_y_beam", np.sqrt(fdat["emit_y"] / np.sqrt(fdat["pypy"])))
-    self["cp_eV"] = self["cp"]
-    self["sigma_cp_eV"] = self["sigma_cp"]
-    self["cp_eV"] = self["cp"]
-    self["sigma_cp_eV"] = self["sigma_cp"]
-    for k in self.__dict__.keys():
-        try:
-            if len(getattr(self, k)) < len(getattr(self, "z")):
-                self.append(k, np.zeros(len(fdat["s"])))
-        except Exception:
-            pass+import os
+import numpy as np
+from .. import constants
+
+
+def cumtrapz(x=[], y=[]):
+    return [np.trapz(x=x[:n], y=y[:n]) for n in range(len(x))]
+
+
+def read_ocelot_twiss_files(self, filename, reset=True):
+    if reset:
+        self.reset_dicts()
+    if isinstance(filename, (list, tuple)):
+        for f in filename:
+            self.read_ocelot_twiss_files(f, reset=False)
+    elif os.path.isfile(filename):
+        lattice_name = os.path.basename(filename).split(".")[0]
+        if "xemit" not in filename.lower():
+            filename = filename.replace("Yemit", "Xemit").replace("Zemit", "Xemit")
+        fdat = {}
+        with np.load(filename) as data:
+            for key, value in data.items():
+                fdat.update({key: value})
+        interpret_ocelot_data(self, lattice_name, fdat)
+
+
+def interpret_ocelot_data(self, fdat):
+    self.append("z", fdat["s"])
+    self.append("s", fdat["s"])
+    E = fdat["E"] * 1e9
+    ke = E - self.E0_eV
+    gamma = E / self.E0_eV
+    cp = np.sqrt(E**2 - self.E0_eV**2)
+    # self.append('cp', cp)
+    self.append("cp", cp)
+    self.append("mean_cp", cp)
+    self.append("kinetic_energy", ke)
+    self.append("gamma", gamma)
+    self.append("mean_gamma", gamma)
+    self.append("p", cp * self.q_over_c)
+    self.append("enx", fdat["emit_xn"])
+    self.append("ex", fdat["emit_x"])
+    self.append("eny", fdat["emit_yn"])
+    self.append("ey", fdat["emit_y"])
+    self.append("enz", np.zeros(len(fdat["s"])))
+    self.append("ez", np.zeros(len(fdat["s"])))
+    self.append("beta_x", fdat["beta_x"])
+    self.append("alpha_x", fdat["alpha_x"])
+    self.append("gamma_x", fdat["gamma_x"])
+    self.append("beta_y", fdat["beta_y"])
+    self.append("alpha_y", fdat["alpha_y"])
+    self.append("gamma_y", fdat["gamma_y"])
+    self.append("beta_z", np.zeros(len(fdat["s"])))
+    self.append("gamma_z", np.zeros(len(fdat["s"])))
+    self.append("alpha_z", np.zeros(len(fdat["s"])))
+    self.append("sigma_x", np.sqrt(fdat["xx"]))
+    self.append("sigma_y", np.sqrt(fdat["yy"]))
+    self.append("sigma_xp", np.sqrt(fdat["pxpx"]))
+    self.append("sigma_yp", np.sqrt(fdat["pypy"]))
+    self.append("sigma_t", np.sqrt(fdat["tautau"]) / constants.speed_of_light)
+    self.append("mean_x", fdat["x"])
+    self.append("mean_y", fdat["y"])
+    beta = np.sqrt(1 - (gamma**-2))
+    self.append("t", fdat["s"] / (beta * constants.speed_of_light))
+    self.append("sigma_z", np.sqrt(fdat["tautau"]) * beta)
+    self.append("sigma_cp", np.sqrt(fdat["pp"]) * cp)
+    self.append("sigma_p", np.sqrt(fdat["pp"]))
+    self.append("mux", fdat["mux"])
+    self.append("muy", fdat["muy"])
+    self.append("eta_x", fdat["Dx"])
+    self.append("eta_xp", fdat["Dxp"])
+    self.append("eta_y", fdat["Dy"])
+    self.append("eta_yp", fdat["Dyp"])
+    self.append("element_name", np.zeros(len(fdat["s"])))
+    self.append("lattice_name", np.zeros(len(fdat["s"])), lattice_name)
+    # ## BEAM parameters
+    self.append("ecnx", fdat["emit_xn"])
+    self.append("ecny", fdat["emit_yn"])
+    self.append("eta_x_beam", fdat["Dx"])
+    self.append("eta_xp_beam", fdat["Dxp"])
+    self.append("eta_y_beam", fdat["Dy"])
+    self.append("eta_yp_beam", fdat["Dyp"])
+    self.append("beta_x_beam", np.sqrt(fdat["emit_x"] / np.sqrt(fdat["xx"])))
+    self.append("beta_y_beam", np.sqrt(fdat["emit_y"] / np.sqrt(fdat["yy"])))
+    self.append("alpha_x_beam", np.sqrt(fdat["emit_x"] / np.sqrt(fdat["pxpx"])))
+    self.append("alpha_y_beam", np.sqrt(fdat["emit_y"] / np.sqrt(fdat["pypy"])))
+    self["cp_eV"] = self["cp"]
+    self["sigma_cp_eV"] = self["sigma_cp"]
+    self["cp_eV"] = self["cp"]
+    self["sigma_cp_eV"] = self["sigma_cp"]
+    for k in self.__dict__.keys():
+        try:
+            if len(getattr(self, k)) < len(getattr(self, "z")):
+                self.append(k, np.zeros(len(fdat["s"])))
+        except Exception:
+            pass