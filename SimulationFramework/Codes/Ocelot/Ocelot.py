<<<<<<< HEAD
from ...Framework_objects import frameworkLattice, getGrids
from ...Framework_elements import screen
from ...FrameworkHelperFunctions import expand_substitution
from ...Modules import Beams as rbf
from ...Modules.Fields import field
from .mbi import MBI
from ocelot.cpbd.magnetic_lattice import MagneticLattice
from ocelot.cpbd.track import track
from ocelot.cpbd.io import save_particle_array, load_particle_array
from ocelot.cpbd.navi import Navigator
from ocelot.cpbd.sc import SpaceCharge, LSC
from ocelot.cpbd.csr import CSR
from ocelot.cpbd.wake3D import Wake, WakeTable
from ocelot.cpbd.physics_proc import SaveBeam
from ocelot.cpbd.transformations.second_order import SecondTM
from ocelot.cpbd.transformations.kick import KickTM
from ocelot.cpbd.transformations.runge_kutta import RungeKuttaTM
from ocelot.cpbd.elements import Octupole, Undulator
from copy import deepcopy
from typing import Dict
from numpy import array, where, mean, savez_compressed, linspace, save
import os
import re
from yaml import safe_load

with open(
    os.path.dirname(os.path.abspath(__file__)) + "/ocelot_defaults.yaml",
    "r",
) as infile:
    oceglobal = safe_load(infile)


class ocelotLattice(frameworkLattice):
    def __init__(self, *args, **kwargs):
        super(ocelotLattice, self).__init__(*args, **kwargs)
        self.code = "ocelot"
        self.allow_negative_drifts = False
        self.bunch_charge = None
        self.trackBeam = True
        self.betax = None
        self.betay = None
        self.alphax = None
        self.alphay = None
        self.commandFiles = {}
        self.lat_obj = None
        self.pin = None
        self.pout = None
        self.tws = None
        self.names = None
        self.mbi = {"min": 1e-6, "max": 50e-6, "nstep": 30, "slices": 0, "set_mbi": False}
        self.mbi_navi = None
        self.grids = getGrids()
        self.oceglobal = deepcopy(oceglobal)
        if "OCELOTsettings" in list(self.settings["global"].keys()):
            for k, v in self.settings["global"]["OCELOTsettings"].items():
                if isinstance(v, Dict):
                    for k1, v1 in v.items():
                        self.oceglobal[k].update({k1: v1})
                else:
                    self.oceglobal.update({k: v})
        for k, v in self.oceglobal.items():
            setattr(self, k, v)
        self.lsc = (
            self.oceglobal["lsc"]
            if "lsc" in list(self.oceglobal.keys())
            else self.lscDrifts
        )
        if (
            "input" in self.file_block
            and "particle_definition" in self.file_block["input"]
        ):
            if (
                self.file_block["input"]["particle_definition"]
                == "initial_distribution"
            ):
                self.particle_definition = "laser"
            else:
                self.particle_definition = self.file_block["input"][
                    "particle_definition"
                ]
        else:
            self.particle_definition = self.allElementObjects[self.start].objectname

    def endScreen(self, **kwargs):
        return screen(
            name=self.endObject.objectname,
            type="screen",
            centre=self.endObject.centre,
            position_start=self.endObject.position_start,
            position_end=self.endObject.position_start,
            global_rotation=self.endObject.global_rotation,
            global_parameters=self.global_parameters,
            **kwargs,
        )

    def writeElements(self):
        self.w = None
        if self.endObject not in self.screens_and_bpms:
            self.w = self.endScreen(output_filename=f"{self.endObject.objectname}.ocelot.npz")
        elements = self.createDrifts()
        mag_lat = []
        for element in list(elements.values()):
            if not element.subelement:
                try:
                    mag_lat.append(element.write_Ocelot())
                except Exception as e:
                    print('Ocelot writeElements error:', element.objectname, e)
        method = {"global": SecondTM, Octupole: KickTM, Undulator: RungeKuttaTM}
        self.lat_obj = MagneticLattice(mag_lat, method=method)
        self.names = array([lat.id for lat in self.lat_obj.sequence])

    def write(self):
        self.writeElements()
        self.lat_obj.save_as_py_file(
            f'{self.global_parameters["master_subdir"]}/{self.objectname}.py'
        )

    def preProcess(self):
        prefix = (
            self.file_block["input"]["prefix"]
            if "input" in self.file_block and "prefix" in self.file_block["input"]
            else ""
        )
        prefix = prefix if self.trackBeam else prefix + self.particle_definition
        self.hdf5_to_npz(prefix)

    def hdf5_to_npz(self, prefix="", write=True):
        HDF5filename = prefix + self.particle_definition
        rootname = re.split(r"[\\/]", HDF5filename)
        rbf.hdf5.read_HDF5_beam_file(self.global_parameters["beam"], HDF5filename)
        rbf.hdf5.write_HDF5_beam_file(
            self.global_parameters["beam"],
            f'{self.global_parameters["master_subdir"]}/{self.allElementObjects[self.start].objectname}.hdf5',
        )
        ocebeamfilename = HDF5filename.replace("hdf5", "ocelot.npz")
        self.pin = rbf.beam.write_ocelot_beam_file(
            self.global_parameters["beam"], ocebeamfilename, write=write
        )

    def run(self):
        """Run the code with input 'filename'"""
        navi = self.navi_setup()
        pin = deepcopy(self.pin)
        if self.sample_interval > 1:
            pin = pin.thin_out(nth=self.sample_interval)
        self.tws, self.pout = track(self.lat_obj, pin, navi=navi)

    def postProcess(self):
        bfname = (
            f'{self.global_parameters["master_subdir"]}/{self.endObject.objectname}.ocelot.npz'
        )
        save_particle_array(bfname, self.pout)
        for elem in self.screens_and_bpms + [self.endObject]:
            ocebeamname = f'{self.global_parameters["master_subdir"]}/{elem.objectname}.ocelot.npz'
            parray = load_particle_array(ocebeamname)
            beam = rbf.beam(ocebeamname)
            rbf.hdf5.write_HDF5_beam_file(
                beam,
                ocebeamname.replace("ocelot.npz", "hdf5"),
                centered=False,
                sourcefilename=ocebeamname,
                pos=0.0,
                xoffset=mean(parray.x()),
                yoffset=mean(parray.y()),
                zoffset=[parray.s],
            )
        twsdat = {e: [] for e in self.tws[0].__dict__.keys()}
        for t in self.tws:
            for k, v in t.__dict__.items():
                # Offset the s values to the start of the lattice
                if k == "s":
                    v += self.startObject["position_start"][2]
                twsdat[k].append(v)
        savez_compressed(
            f'{self.global_parameters["master_subdir"]}/{self.objectname}_twiss.npz',
            **twsdat,
        )
        if self.mbi_navi is not None:
            save(f'{self.global_parameters["master_subdir"]}/{self.objectname}_mbi.dat', self.mbi_navi.bf)

    def navi_setup(self):
        navi_processes = []
        navi_locations_start = []
        navi_locations_end = []
        settings = self.settings
        navi = Navigator(self.lat_obj, unit_step=self.unit_step)
        if self.lsc:
            lsc = self.physproc_lsc()
            navi_processes += [lsc]
            navi_locations_start += [self.lat_obj.sequence[0]]
            navi_locations_end += [self.lat_obj.sequence[-1]]
        space_charge_set = False
        csr_set = False
        if "charge" in list(self.file_block.keys()):
            if (
                "space_charge_mode" in list(self.file_block["charge"].keys())
                and self.file_block["charge"]["space_charge_mode"].lower() == "3d"
            ):
                gridsize = self.grids.getGridSizes(
                    (len(self.global_parameters["beam"].x) / self.sample_interval)
                )
                g1 = (
                    self.sc_grid
                    if hasattr(self, "sc_grid")
                    else gridsize
                )
                grids = [g1 for _ in range(3)]
                sc = self.physproc_sc(grids)
                navi_processes += [sc]
                navi_locations_start += [self.lat_obj.sequence[0]]
                navi_locations_end += [self.lat_obj.sequence[-1]]
                space_charge_set = True
        if "csr" in list(self.file_block.keys()):
            csr, start, end = self.physproc_csr()
            for i in range(len(csr)):
                navi_processes += [csr[i]]
                navi_locations_start += [start[i]]
                navi_locations_end += [end[i]]
        if self.mbi["set_mbi"]:
            print(self.mbi)
            self.mbi_navi = MBI(
                lattice=self.lat_obj,
                lamb_range=list(linspace(float(self.mbi["min"]), float(self.mbi["max"]), int(self.mbi["nstep"]))),
                lsc=space_charge_set,
                csr=csr_set,
                slices=self.mbi["slices"],
            )
            # mbi1.step = self.unit_step
            self.mbi_navi.navi = deepcopy(navi)
            self.mbi_navi.lattice = deepcopy(self.lat_obj)
            self.mbi_navi.lsc = True
            navi.add_physics_proc(self.mbi_navi, self.lat_obj.sequence[0], self.lat_obj.sequence[-1])
        for name, obj in self.elements.items():
            if (obj["objecttype"] == "cavity") and hasattr(obj, "wakefield_definition"):
                if isinstance(obj.wakefield_definition, field):
                    wfname = obj.generate_field_file_name(obj.wakefield_definition, code="astra")
                    wake, w_ind = self.physproc_wake(
                        name, f'{self.global_parameters["master_subdir"]}/{wfname}', obj.n_cells,
                    )
                    navi_processes += [wake]
                    navi_locations_start += [self.lat_obj.sequence[w_ind]]
                    navi_locations_end += [self.lat_obj.sequence[w_ind + 1]]
        for w in self.screens_and_bpms:
            name = w["output_filename"].replace(".sdds", "")
            loc = self.lat_obj.sequence[where(self.names == name)[0][0]]
            subdir = self.global_parameters["master_subdir"]
            navi_processes += [SaveBeam(filename=f"{subdir}/{name}.ocelot.npz")]
            navi_locations_start += [loc]
            navi_locations_end += [loc]
        navi.add_physics_processes(
            navi_processes, navi_locations_start, navi_locations_end
        )
        return navi

    def physproc_lsc(self):
        lsc = LSC()
        lsc.smooth_param = self.smooth_param
        return lsc

    def physproc_sc(self, grids):
        sc = SpaceCharge(step=1)
        sc.nmesh_xyz = grids
        sc.random_mesh = self.random_mesh
        return sc

    def physproc_csr(self):
        csrlist = []
        stlist = []
        enlist = []
        if ("start" in list(self.file_block["csr"].keys())) and (
            "end" in list(self.file_block["csr"].keys())
        ):
            start = self.file_block["csr"]["start"]
            st = [start] if isinstance(start, str) else start
            end = self.file_block["csr"]["end"]
            en = [end] if isinstance(end, str) else end
            for i in range(len(st)):
                stelem = self.lat_obj.sequence[where(self.names == st[i])[0][0]]
                enelem = self.lat_obj.sequence[where(self.names == en[i])[0][0]]
                csr = CSR()
                csr.n_bin = self.nbin_csr
                csr.m_bin = self.mbin_csr
                csr.sigma_min = self.sigmamin_csr
                csrlist.append(csr)
                stlist.append(stelem)
                enlist.append(enelem)
        else:
            csr = CSR()
            csr.n_bin = self.nbin_csr
            csr.m_bin = self.mbin_csr
            csr.sigma_min = self.sigmamin_csr
            stlist = [self.lat_obj.sequence[0]]
            enlist = [self.lat_obj.sequence[-1]]
        return [csrlist, stlist, enlist]

    def physproc_wake(self, name, loc, ncell):
        wake = Wake(
            step=100, w_sampling=self.wake_sampling, filter_order=self.wake_filter,
        )
        wake.factor = ncell * self.wake_factor
        wake.wake_table = WakeTable(expand_substitution(self, loc))
        w_ind = where(self.names == name)[0][0]
        return [wake, w_ind]
=======
from ...Framework_objects import frameworkLattice, getGrids
from ...Framework_elements import *
from ...FrameworkHelperFunctions import expand_substitution
from ...Modules import Beams as rbf
from ocelot.cpbd.magnetic_lattice import MagneticLattice
from ocelot.cpbd.track import track
from ocelot.cpbd.io import save_particle_array
from ocelot.cpbd.navi import Navigator
from ocelot.cpbd.sc import SpaceCharge, LSC
from ocelot.cpbd.csr import CSR
from ocelot.cpbd.wake3D import Wake, WakeTable
from ocelot.cpbd.physics_proc import SaveBeam
from copy import deepcopy
from numpy import array, where, mean, savez_compressed
import os


class ocelotLattice(frameworkLattice):
    def __init__(self, *args, **kwargs):
        super(ocelotLattice, self).__init__(*args, **kwargs)
        self.code = "ocelot"
        self.allow_negative_drifts = False
        self.bunch_charge = None
        self.trackBeam = True
        self.betax = None
        self.betay = None
        self.alphax = None
        self.alphay = None
        self.commandFiles = {}
        self.lat_obj = None
        self.pin = None
        self.pout = None
        self.tws = None
        self.names = None
        self.grids = getGrids()
        self.sample_interval = 1
        self.oceglobal = (
            self.settings["global"]["OCELOTsettings"]
            if "OCELOTsettings" in list(self.settings["global"].keys())
            else {}
        )
        self.unit_step = (
            self.oceglobal["unit_step"]
            if "unit_step" in list(self.oceglobal.keys())
            else 0.01
        )
        self.smooth = (
            self.oceglobal["smooth_param"]
            if "smooth_param" in list(self.oceglobal.keys())
            else 0.1
        )
        self.lsc = (
            self.oceglobal["lsc"]
            if "lsc" in list(self.oceglobal.keys())
            else self.lscDrifts
        )
        self.random_mesh = (
            self.oceglobal["random_mesh"]
            if "random_mesh" in list(self.oceglobal.keys())
            else True
        )
        self.nbin_csr = (
            self.oceglobal["nbin_csr"]
            if "nbin_csr" in list(self.oceglobal.keys())
            else 10
        )
        self.mbin_csr = (
            self.oceglobal["mbin_csr"]
            if "mbin_csr" in list(self.oceglobal.keys())
            else 5
        )
        self.sigmamin_csr = (
            self.oceglobal["sigmamin_csr"]
            if "sigmamin_csr" in list(self.oceglobal.keys())
            else 1e-5
        )
        self.wake_sampling = (
            self.oceglobal["wake_sampling"]
            if "wake_sampling" in list(self.oceglobal.keys())
            else 1000
        )
        self.wake_filter = (
            self.oceglobal["wake_filter"]
            if "wake_filter" in list(self.oceglobal.keys())
            else 10
        )

        if (
            "input" in self.file_block
            and "particle_definition" in self.file_block["input"]
        ):
            if (
                self.file_block["input"]["particle_definition"]
                == "initial_distribution"
            ):
                self.particle_definition = "laser"
            else:
                self.particle_definition = self.file_block["input"][
                    "particle_definition"
                ]
        else:
            self.particle_definition = self.allElementObjects[self.start].objectname

    def endScreen(self, **kwargs):
        return screen(
            name=self.endObject.objectname,
            type="screen",
            centre=self.endObject.centre,
            position_start=self.endObject.position_start,
            position_end=self.endObject.position_start,
            global_rotation=self.endObject.global_rotation,
            global_parameters=self.global_parameters,
            **kwargs,
        )

    def writeElements(self):
        self.w = None
        if not self.endObject in self.screens_and_bpms:
            self.w = self.endScreen(output_filename=self.endObject.objectname + ".npz")
        elements = self.createDrifts()
        mag_lat = []
        for element in list(elements.values()):
            if not element.subelement:
                try:
                    mag_lat.append(element.write_Ocelot())
                except Exception as e:
                    print('Ocelot writeElements error:', element.objectname, e)
        self.lat_obj = MagneticLattice(mag_lat)
        self.names = array([lat.id for lat in self.lat_obj.sequence])

    def write(self):
        self.writeElements()
        self.lat_obj.save_as_py_file(
            f'{self.global_parameters["master_subdir"]}/{self.objectname}.py'
        )

    def preProcess(self):
        super().preProcess()
        prefix = (
            self.file_block["input"]["prefix"]
            if "input" in self.file_block and "prefix" in self.file_block["input"]
            else ""
        )
        if self.trackBeam:
            self.hdf5_to_npz(prefix)
        else:
            HDF5filename = prefix + self.particle_definition + ".hdf5"
            rbf.hdf5.read_HDF5_beam_file(
                self.global_parameters["beam"],
                os.path.abspath(
                    self.global_parameters["master_subdir"] + "/" + HDF5filename
                ),
            )

    def hdf5_to_npz(self, prefix="", write=True):
        HDF5filename = prefix + self.particle_definition + ".hdf5"
        HDF5fnwpath = os.path.abspath(
            self.global_parameters["master_subdir"] + "/" + HDF5filename
        )
        rbf.hdf5.read_HDF5_beam_file(self.global_parameters["beam"], HDF5fnwpath)
        ocebeamfilename = HDF5fnwpath.replace("hdf5", "npz")
        self.pin = rbf.beam.write_ocelot_beam_file(
            self.global_parameters["beam"], ocebeamfilename, write=write
        )

    def run(self):
        """Run the code with input 'filename'"""
        navi = self.navi_setup()
        self.tws, self.pout = track(self.lat_obj, deepcopy(self.pin), navi=navi)

    def postProcess(self):
        super().postProcess()
        bfname = (
            f'{self.global_parameters["master_subdir"]}/{self.endObject.objectname}.npz'
        )
        save_particle_array(bfname, self.pout)
        rbf.beam.read_beam_file(self.global_parameters["beam"], bfname)
        rbf.hdf5.write_HDF5_beam_file(
            self.global_parameters["beam"],
            bfname.replace("npz", "hdf5"),
            centered=False,
            sourcefilename=bfname,
            pos=0.0,
            xoffset=mean(self.pout.x()),
            yoffset=mean(self.pout.y()),
            zoffset=self.pout.s,
        )
        twsdat = {e: [] for e in self.tws[0].__dict__.keys()}
        for t in self.tws:
            for k, v in t.__dict__.items():
                twsdat[k].append(v)
        savez_compressed(
            f'{self.global_parameters["master_subdir"]}/{self.objectname}_twiss.npz',
            **twsdat,
        )

    def navi_setup(self):
        navi_processes = []
        navi_locations_start = []
        navi_locations_end = []
        settings = self.settings
        self.unit_step = (
            settings["unit_step"] if "unit_step" in settings.keys() else self.unit_step
        )
        self.smooth = (
            self.oceglobal["smooth_param"]
            if "smooth_param" in list(self.oceglobal.keys())
            else 0.1
        )
        navi = Navigator(self.lat_obj, unit_step=self.unit_step)
        if self.lsc:
            lsc = self.physproc_lsc()
            navi_processes += [lsc]
            navi_locations_start += [self.lat_obj.sequence[0]]
            navi_locations_end += [self.lat_obj.sequence[-1]]
        if "charge" in list(self.file_block.keys()):
            if (
                "space_charge_mode" in list(self.file_block["charge"].keys())
                and self.file_block["charge"]["space_charge_mode"].lower() == "3d"
            ):
                gridsize = self.grids.getGridSizes(
                    (len(self.global_parameters["beam"].x) / self.sample_interval)
                )
                g1 = (
                    self.oceglobal["sc_grid"]
                    if "sc_grid" in list(self.oceglobal.keys())
                    else gridsize
                )
                grids = [g1 for _ in range(3)]
                sc = self.physproc_sc(grids)
                navi_processes += [sc]
                navi_locations_start += [self.lat_obj.sequence[0]]
                navi_locations_end += [self.lat_obj.sequence[-1]]
        if "csr" in list(self.file_block.keys()):
            csr, start, end = self.physproc_csr()
            for i in range(len(csr)):
                navi_processes += [csr[i]]
                navi_locations_start += [start[i]]
                navi_locations_end += [end[i]]
        for name, obj in self.elements.items():
            if (obj["objecttype"] == "cavity") and ("sub_elements" in list(obj.keys())):
                for sename, seobj in obj["sub_elements"].items():
                    if seobj["type"] == "wakefield":
                        wake, w_ind = self.physproc_wake(
                            name, seobj["field_definition"]
                        )
                        navi_processes += [wake]
                        navi_locations_start += [self.lat_obj.sequence[w_ind]]
                        navi_locations_end += [self.lat_obj.sequence[w_ind + 1]]
        for w in self.screens_and_bpms:
            name = w["output_filename"].replace(".sdds", "")
            loc = self.lat_obj.sequence[where(self.names == name)[0][0]]
            subdir = self.global_parameters["master_subdir"]
            navi_processes += [SaveBeam(filename=f"{subdir}/{name}.npz")]
            navi_locations_start += [loc]
            navi_locations_end += [loc]
        navi.add_physics_processes(
            navi_processes, navi_locations_start, navi_locations_end
        )
        return navi

    def physproc_lsc(self):
        lsc = LSC()
        lsc.smooth_param = self.smooth
        return lsc

    def physproc_sc(self, grids):
        sc = SpaceCharge(step=1)
        sc.nmesh_xyz = grids
        sc.random_mesh = self.random_mesh
        return sc

    def physproc_csr(self):
        csrlist = []
        stlist = []
        enlist = []
        if ("start" in list(self.file_block["csr"].keys())) and (
            "end" in list(self.file_block["csr"].keys())
        ):
            start = self.file_block["csr"]["start"]
            st = [start] if isinstance(start, str) else start
            end = self.file_block["csr"]["end"]
            en = [end] if isinstance(end, str) else end
            for i in range(len(st)):
                stelem = self.lat_obj.sequence[where(self.names == st[i])[0][0]]
                enelem = self.lat_obj.sequence[where(self.names == en[i])[0][0]]
                csr = CSR()
                csr.n_bin = self.nbin_csr
                csr.m_bin = self.mbin_csr
                csr.sigma_min = self.sigmamin_csr
                csrlist.append(csr)
                stlist.append(stelem)
                enlist.append(enelem)
        else:
            csr = CSR()
            csr.n_bin = self.nbin_csr
            csr.m_bin = self.mbin_csr
            csr.sigma_min = self.sigmamin_csr
            stlist = [self.lat_obj.sequence[0]]
            enlist = [self.lat_obj.sequence[-1]]
        return [csrlist, stlist, enlist]

    def physproc_wake(self, name, loc):
        wake = Wake(
            step=100, w_sampling=self.wake_sampling, filter_order=self.wake_filter
        )
        wake.wake_table = WakeTable(expand_substitution(self, loc))
        w_ind = where(self.names == name)[0][0]
        return [wake, w_ind]
>>>>>>> 4778ce85
<|MERGE_RESOLUTION|>--- conflicted
+++ resolved
@@ -1,615 +1,305 @@
-<<<<<<< HEAD
-from ...Framework_objects import frameworkLattice, getGrids
-from ...Framework_elements import screen
-from ...FrameworkHelperFunctions import expand_substitution
-from ...Modules import Beams as rbf
-from ...Modules.Fields import field
-from .mbi import MBI
-from ocelot.cpbd.magnetic_lattice import MagneticLattice
-from ocelot.cpbd.track import track
-from ocelot.cpbd.io import save_particle_array, load_particle_array
-from ocelot.cpbd.navi import Navigator
-from ocelot.cpbd.sc import SpaceCharge, LSC
-from ocelot.cpbd.csr import CSR
-from ocelot.cpbd.wake3D import Wake, WakeTable
-from ocelot.cpbd.physics_proc import SaveBeam
-from ocelot.cpbd.transformations.second_order import SecondTM
-from ocelot.cpbd.transformations.kick import KickTM
-from ocelot.cpbd.transformations.runge_kutta import RungeKuttaTM
-from ocelot.cpbd.elements import Octupole, Undulator
-from copy import deepcopy
-from typing import Dict
-from numpy import array, where, mean, savez_compressed, linspace, save
-import os
-import re
-from yaml import safe_load
-
-with open(
-    os.path.dirname(os.path.abspath(__file__)) + "/ocelot_defaults.yaml",
-    "r",
-) as infile:
-    oceglobal = safe_load(infile)
-
-
-class ocelotLattice(frameworkLattice):
-    def __init__(self, *args, **kwargs):
-        super(ocelotLattice, self).__init__(*args, **kwargs)
-        self.code = "ocelot"
-        self.allow_negative_drifts = False
-        self.bunch_charge = None
-        self.trackBeam = True
-        self.betax = None
-        self.betay = None
-        self.alphax = None
-        self.alphay = None
-        self.commandFiles = {}
-        self.lat_obj = None
-        self.pin = None
-        self.pout = None
-        self.tws = None
-        self.names = None
-        self.mbi = {"min": 1e-6, "max": 50e-6, "nstep": 30, "slices": 0, "set_mbi": False}
-        self.mbi_navi = None
-        self.grids = getGrids()
-        self.oceglobal = deepcopy(oceglobal)
-        if "OCELOTsettings" in list(self.settings["global"].keys()):
-            for k, v in self.settings["global"]["OCELOTsettings"].items():
-                if isinstance(v, Dict):
-                    for k1, v1 in v.items():
-                        self.oceglobal[k].update({k1: v1})
-                else:
-                    self.oceglobal.update({k: v})
-        for k, v in self.oceglobal.items():
-            setattr(self, k, v)
-        self.lsc = (
-            self.oceglobal["lsc"]
-            if "lsc" in list(self.oceglobal.keys())
-            else self.lscDrifts
-        )
-        if (
-            "input" in self.file_block
-            and "particle_definition" in self.file_block["input"]
-        ):
-            if (
-                self.file_block["input"]["particle_definition"]
-                == "initial_distribution"
-            ):
-                self.particle_definition = "laser"
-            else:
-                self.particle_definition = self.file_block["input"][
-                    "particle_definition"
-                ]
-        else:
-            self.particle_definition = self.allElementObjects[self.start].objectname
-
-    def endScreen(self, **kwargs):
-        return screen(
-            name=self.endObject.objectname,
-            type="screen",
-            centre=self.endObject.centre,
-            position_start=self.endObject.position_start,
-            position_end=self.endObject.position_start,
-            global_rotation=self.endObject.global_rotation,
-            global_parameters=self.global_parameters,
-            **kwargs,
-        )
-
-    def writeElements(self):
-        self.w = None
-        if self.endObject not in self.screens_and_bpms:
-            self.w = self.endScreen(output_filename=f"{self.endObject.objectname}.ocelot.npz")
-        elements = self.createDrifts()
-        mag_lat = []
-        for element in list(elements.values()):
-            if not element.subelement:
-                try:
-                    mag_lat.append(element.write_Ocelot())
-                except Exception as e:
-                    print('Ocelot writeElements error:', element.objectname, e)
-        method = {"global": SecondTM, Octupole: KickTM, Undulator: RungeKuttaTM}
-        self.lat_obj = MagneticLattice(mag_lat, method=method)
-        self.names = array([lat.id for lat in self.lat_obj.sequence])
-
-    def write(self):
-        self.writeElements()
-        self.lat_obj.save_as_py_file(
-            f'{self.global_parameters["master_subdir"]}/{self.objectname}.py'
-        )
-
-    def preProcess(self):
-        prefix = (
-            self.file_block["input"]["prefix"]
-            if "input" in self.file_block and "prefix" in self.file_block["input"]
-            else ""
-        )
-        prefix = prefix if self.trackBeam else prefix + self.particle_definition
-        self.hdf5_to_npz(prefix)
-
-    def hdf5_to_npz(self, prefix="", write=True):
-        HDF5filename = prefix + self.particle_definition
-        rootname = re.split(r"[\\/]", HDF5filename)
-        rbf.hdf5.read_HDF5_beam_file(self.global_parameters["beam"], HDF5filename)
-        rbf.hdf5.write_HDF5_beam_file(
-            self.global_parameters["beam"],
-            f'{self.global_parameters["master_subdir"]}/{self.allElementObjects[self.start].objectname}.hdf5',
-        )
-        ocebeamfilename = HDF5filename.replace("hdf5", "ocelot.npz")
-        self.pin = rbf.beam.write_ocelot_beam_file(
-            self.global_parameters["beam"], ocebeamfilename, write=write
-        )
-
-    def run(self):
-        """Run the code with input 'filename'"""
-        navi = self.navi_setup()
-        pin = deepcopy(self.pin)
-        if self.sample_interval > 1:
-            pin = pin.thin_out(nth=self.sample_interval)
-        self.tws, self.pout = track(self.lat_obj, pin, navi=navi)
-
-    def postProcess(self):
-        bfname = (
-            f'{self.global_parameters["master_subdir"]}/{self.endObject.objectname}.ocelot.npz'
-        )
-        save_particle_array(bfname, self.pout)
-        for elem in self.screens_and_bpms + [self.endObject]:
-            ocebeamname = f'{self.global_parameters["master_subdir"]}/{elem.objectname}.ocelot.npz'
-            parray = load_particle_array(ocebeamname)
-            beam = rbf.beam(ocebeamname)
-            rbf.hdf5.write_HDF5_beam_file(
-                beam,
-                ocebeamname.replace("ocelot.npz", "hdf5"),
-                centered=False,
-                sourcefilename=ocebeamname,
-                pos=0.0,
-                xoffset=mean(parray.x()),
-                yoffset=mean(parray.y()),
-                zoffset=[parray.s],
-            )
-        twsdat = {e: [] for e in self.tws[0].__dict__.keys()}
-        for t in self.tws:
-            for k, v in t.__dict__.items():
-                # Offset the s values to the start of the lattice
-                if k == "s":
-                    v += self.startObject["position_start"][2]
-                twsdat[k].append(v)
-        savez_compressed(
-            f'{self.global_parameters["master_subdir"]}/{self.objectname}_twiss.npz',
-            **twsdat,
-        )
-        if self.mbi_navi is not None:
-            save(f'{self.global_parameters["master_subdir"]}/{self.objectname}_mbi.dat', self.mbi_navi.bf)
-
-    def navi_setup(self):
-        navi_processes = []
-        navi_locations_start = []
-        navi_locations_end = []
-        settings = self.settings
-        navi = Navigator(self.lat_obj, unit_step=self.unit_step)
-        if self.lsc:
-            lsc = self.physproc_lsc()
-            navi_processes += [lsc]
-            navi_locations_start += [self.lat_obj.sequence[0]]
-            navi_locations_end += [self.lat_obj.sequence[-1]]
-        space_charge_set = False
-        csr_set = False
-        if "charge" in list(self.file_block.keys()):
-            if (
-                "space_charge_mode" in list(self.file_block["charge"].keys())
-                and self.file_block["charge"]["space_charge_mode"].lower() == "3d"
-            ):
-                gridsize = self.grids.getGridSizes(
-                    (len(self.global_parameters["beam"].x) / self.sample_interval)
-                )
-                g1 = (
-                    self.sc_grid
-                    if hasattr(self, "sc_grid")
-                    else gridsize
-                )
-                grids = [g1 for _ in range(3)]
-                sc = self.physproc_sc(grids)
-                navi_processes += [sc]
-                navi_locations_start += [self.lat_obj.sequence[0]]
-                navi_locations_end += [self.lat_obj.sequence[-1]]
-                space_charge_set = True
-        if "csr" in list(self.file_block.keys()):
-            csr, start, end = self.physproc_csr()
-            for i in range(len(csr)):
-                navi_processes += [csr[i]]
-                navi_locations_start += [start[i]]
-                navi_locations_end += [end[i]]
-        if self.mbi["set_mbi"]:
-            print(self.mbi)
-            self.mbi_navi = MBI(
-                lattice=self.lat_obj,
-                lamb_range=list(linspace(float(self.mbi["min"]), float(self.mbi["max"]), int(self.mbi["nstep"]))),
-                lsc=space_charge_set,
-                csr=csr_set,
-                slices=self.mbi["slices"],
-            )
-            # mbi1.step = self.unit_step
-            self.mbi_navi.navi = deepcopy(navi)
-            self.mbi_navi.lattice = deepcopy(self.lat_obj)
-            self.mbi_navi.lsc = True
-            navi.add_physics_proc(self.mbi_navi, self.lat_obj.sequence[0], self.lat_obj.sequence[-1])
-        for name, obj in self.elements.items():
-            if (obj["objecttype"] == "cavity") and hasattr(obj, "wakefield_definition"):
-                if isinstance(obj.wakefield_definition, field):
-                    wfname = obj.generate_field_file_name(obj.wakefield_definition, code="astra")
-                    wake, w_ind = self.physproc_wake(
-                        name, f'{self.global_parameters["master_subdir"]}/{wfname}', obj.n_cells,
-                    )
-                    navi_processes += [wake]
-                    navi_locations_start += [self.lat_obj.sequence[w_ind]]
-                    navi_locations_end += [self.lat_obj.sequence[w_ind + 1]]
-        for w in self.screens_and_bpms:
-            name = w["output_filename"].replace(".sdds", "")
-            loc = self.lat_obj.sequence[where(self.names == name)[0][0]]
-            subdir = self.global_parameters["master_subdir"]
-            navi_processes += [SaveBeam(filename=f"{subdir}/{name}.ocelot.npz")]
-            navi_locations_start += [loc]
-            navi_locations_end += [loc]
-        navi.add_physics_processes(
-            navi_processes, navi_locations_start, navi_locations_end
-        )
-        return navi
-
-    def physproc_lsc(self):
-        lsc = LSC()
-        lsc.smooth_param = self.smooth_param
-        return lsc
-
-    def physproc_sc(self, grids):
-        sc = SpaceCharge(step=1)
-        sc.nmesh_xyz = grids
-        sc.random_mesh = self.random_mesh
-        return sc
-
-    def physproc_csr(self):
-        csrlist = []
-        stlist = []
-        enlist = []
-        if ("start" in list(self.file_block["csr"].keys())) and (
-            "end" in list(self.file_block["csr"].keys())
-        ):
-            start = self.file_block["csr"]["start"]
-            st = [start] if isinstance(start, str) else start
-            end = self.file_block["csr"]["end"]
-            en = [end] if isinstance(end, str) else end
-            for i in range(len(st)):
-                stelem = self.lat_obj.sequence[where(self.names == st[i])[0][0]]
-                enelem = self.lat_obj.sequence[where(self.names == en[i])[0][0]]
-                csr = CSR()
-                csr.n_bin = self.nbin_csr
-                csr.m_bin = self.mbin_csr
-                csr.sigma_min = self.sigmamin_csr
-                csrlist.append(csr)
-                stlist.append(stelem)
-                enlist.append(enelem)
-        else:
-            csr = CSR()
-            csr.n_bin = self.nbin_csr
-            csr.m_bin = self.mbin_csr
-            csr.sigma_min = self.sigmamin_csr
-            stlist = [self.lat_obj.sequence[0]]
-            enlist = [self.lat_obj.sequence[-1]]
-        return [csrlist, stlist, enlist]
-
-    def physproc_wake(self, name, loc, ncell):
-        wake = Wake(
-            step=100, w_sampling=self.wake_sampling, filter_order=self.wake_filter,
-        )
-        wake.factor = ncell * self.wake_factor
-        wake.wake_table = WakeTable(expand_substitution(self, loc))
-        w_ind = where(self.names == name)[0][0]
-        return [wake, w_ind]
-=======
-from ...Framework_objects import frameworkLattice, getGrids
-from ...Framework_elements import *
-from ...FrameworkHelperFunctions import expand_substitution
-from ...Modules import Beams as rbf
-from ocelot.cpbd.magnetic_lattice import MagneticLattice
-from ocelot.cpbd.track import track
-from ocelot.cpbd.io import save_particle_array
-from ocelot.cpbd.navi import Navigator
-from ocelot.cpbd.sc import SpaceCharge, LSC
-from ocelot.cpbd.csr import CSR
-from ocelot.cpbd.wake3D import Wake, WakeTable
-from ocelot.cpbd.physics_proc import SaveBeam
-from copy import deepcopy
-from numpy import array, where, mean, savez_compressed
-import os
-
-
-class ocelotLattice(frameworkLattice):
-    def __init__(self, *args, **kwargs):
-        super(ocelotLattice, self).__init__(*args, **kwargs)
-        self.code = "ocelot"
-        self.allow_negative_drifts = False
-        self.bunch_charge = None
-        self.trackBeam = True
-        self.betax = None
-        self.betay = None
-        self.alphax = None
-        self.alphay = None
-        self.commandFiles = {}
-        self.lat_obj = None
-        self.pin = None
-        self.pout = None
-        self.tws = None
-        self.names = None
-        self.grids = getGrids()
-        self.sample_interval = 1
-        self.oceglobal = (
-            self.settings["global"]["OCELOTsettings"]
-            if "OCELOTsettings" in list(self.settings["global"].keys())
-            else {}
-        )
-        self.unit_step = (
-            self.oceglobal["unit_step"]
-            if "unit_step" in list(self.oceglobal.keys())
-            else 0.01
-        )
-        self.smooth = (
-            self.oceglobal["smooth_param"]
-            if "smooth_param" in list(self.oceglobal.keys())
-            else 0.1
-        )
-        self.lsc = (
-            self.oceglobal["lsc"]
-            if "lsc" in list(self.oceglobal.keys())
-            else self.lscDrifts
-        )
-        self.random_mesh = (
-            self.oceglobal["random_mesh"]
-            if "random_mesh" in list(self.oceglobal.keys())
-            else True
-        )
-        self.nbin_csr = (
-            self.oceglobal["nbin_csr"]
-            if "nbin_csr" in list(self.oceglobal.keys())
-            else 10
-        )
-        self.mbin_csr = (
-            self.oceglobal["mbin_csr"]
-            if "mbin_csr" in list(self.oceglobal.keys())
-            else 5
-        )
-        self.sigmamin_csr = (
-            self.oceglobal["sigmamin_csr"]
-            if "sigmamin_csr" in list(self.oceglobal.keys())
-            else 1e-5
-        )
-        self.wake_sampling = (
-            self.oceglobal["wake_sampling"]
-            if "wake_sampling" in list(self.oceglobal.keys())
-            else 1000
-        )
-        self.wake_filter = (
-            self.oceglobal["wake_filter"]
-            if "wake_filter" in list(self.oceglobal.keys())
-            else 10
-        )
-
-        if (
-            "input" in self.file_block
-            and "particle_definition" in self.file_block["input"]
-        ):
-            if (
-                self.file_block["input"]["particle_definition"]
-                == "initial_distribution"
-            ):
-                self.particle_definition = "laser"
-            else:
-                self.particle_definition = self.file_block["input"][
-                    "particle_definition"
-                ]
-        else:
-            self.particle_definition = self.allElementObjects[self.start].objectname
-
-    def endScreen(self, **kwargs):
-        return screen(
-            name=self.endObject.objectname,
-            type="screen",
-            centre=self.endObject.centre,
-            position_start=self.endObject.position_start,
-            position_end=self.endObject.position_start,
-            global_rotation=self.endObject.global_rotation,
-            global_parameters=self.global_parameters,
-            **kwargs,
-        )
-
-    def writeElements(self):
-        self.w = None
-        if not self.endObject in self.screens_and_bpms:
-            self.w = self.endScreen(output_filename=self.endObject.objectname + ".npz")
-        elements = self.createDrifts()
-        mag_lat = []
-        for element in list(elements.values()):
-            if not element.subelement:
-                try:
-                    mag_lat.append(element.write_Ocelot())
-                except Exception as e:
-                    print('Ocelot writeElements error:', element.objectname, e)
-        self.lat_obj = MagneticLattice(mag_lat)
-        self.names = array([lat.id for lat in self.lat_obj.sequence])
-
-    def write(self):
-        self.writeElements()
-        self.lat_obj.save_as_py_file(
-            f'{self.global_parameters["master_subdir"]}/{self.objectname}.py'
-        )
-
-    def preProcess(self):
-        super().preProcess()
-        prefix = (
-            self.file_block["input"]["prefix"]
-            if "input" in self.file_block and "prefix" in self.file_block["input"]
-            else ""
-        )
-        if self.trackBeam:
-            self.hdf5_to_npz(prefix)
-        else:
-            HDF5filename = prefix + self.particle_definition + ".hdf5"
-            rbf.hdf5.read_HDF5_beam_file(
-                self.global_parameters["beam"],
-                os.path.abspath(
-                    self.global_parameters["master_subdir"] + "/" + HDF5filename
-                ),
-            )
-
-    def hdf5_to_npz(self, prefix="", write=True):
-        HDF5filename = prefix + self.particle_definition + ".hdf5"
-        HDF5fnwpath = os.path.abspath(
-            self.global_parameters["master_subdir"] + "/" + HDF5filename
-        )
-        rbf.hdf5.read_HDF5_beam_file(self.global_parameters["beam"], HDF5fnwpath)
-        ocebeamfilename = HDF5fnwpath.replace("hdf5", "npz")
-        self.pin = rbf.beam.write_ocelot_beam_file(
-            self.global_parameters["beam"], ocebeamfilename, write=write
-        )
-
-    def run(self):
-        """Run the code with input 'filename'"""
-        navi = self.navi_setup()
-        self.tws, self.pout = track(self.lat_obj, deepcopy(self.pin), navi=navi)
-
-    def postProcess(self):
-        super().postProcess()
-        bfname = (
-            f'{self.global_parameters["master_subdir"]}/{self.endObject.objectname}.npz'
-        )
-        save_particle_array(bfname, self.pout)
-        rbf.beam.read_beam_file(self.global_parameters["beam"], bfname)
-        rbf.hdf5.write_HDF5_beam_file(
-            self.global_parameters["beam"],
-            bfname.replace("npz", "hdf5"),
-            centered=False,
-            sourcefilename=bfname,
-            pos=0.0,
-            xoffset=mean(self.pout.x()),
-            yoffset=mean(self.pout.y()),
-            zoffset=self.pout.s,
-        )
-        twsdat = {e: [] for e in self.tws[0].__dict__.keys()}
-        for t in self.tws:
-            for k, v in t.__dict__.items():
-                twsdat[k].append(v)
-        savez_compressed(
-            f'{self.global_parameters["master_subdir"]}/{self.objectname}_twiss.npz',
-            **twsdat,
-        )
-
-    def navi_setup(self):
-        navi_processes = []
-        navi_locations_start = []
-        navi_locations_end = []
-        settings = self.settings
-        self.unit_step = (
-            settings["unit_step"] if "unit_step" in settings.keys() else self.unit_step
-        )
-        self.smooth = (
-            self.oceglobal["smooth_param"]
-            if "smooth_param" in list(self.oceglobal.keys())
-            else 0.1
-        )
-        navi = Navigator(self.lat_obj, unit_step=self.unit_step)
-        if self.lsc:
-            lsc = self.physproc_lsc()
-            navi_processes += [lsc]
-            navi_locations_start += [self.lat_obj.sequence[0]]
-            navi_locations_end += [self.lat_obj.sequence[-1]]
-        if "charge" in list(self.file_block.keys()):
-            if (
-                "space_charge_mode" in list(self.file_block["charge"].keys())
-                and self.file_block["charge"]["space_charge_mode"].lower() == "3d"
-            ):
-                gridsize = self.grids.getGridSizes(
-                    (len(self.global_parameters["beam"].x) / self.sample_interval)
-                )
-                g1 = (
-                    self.oceglobal["sc_grid"]
-                    if "sc_grid" in list(self.oceglobal.keys())
-                    else gridsize
-                )
-                grids = [g1 for _ in range(3)]
-                sc = self.physproc_sc(grids)
-                navi_processes += [sc]
-                navi_locations_start += [self.lat_obj.sequence[0]]
-                navi_locations_end += [self.lat_obj.sequence[-1]]
-        if "csr" in list(self.file_block.keys()):
-            csr, start, end = self.physproc_csr()
-            for i in range(len(csr)):
-                navi_processes += [csr[i]]
-                navi_locations_start += [start[i]]
-                navi_locations_end += [end[i]]
-        for name, obj in self.elements.items():
-            if (obj["objecttype"] == "cavity") and ("sub_elements" in list(obj.keys())):
-                for sename, seobj in obj["sub_elements"].items():
-                    if seobj["type"] == "wakefield":
-                        wake, w_ind = self.physproc_wake(
-                            name, seobj["field_definition"]
-                        )
-                        navi_processes += [wake]
-                        navi_locations_start += [self.lat_obj.sequence[w_ind]]
-                        navi_locations_end += [self.lat_obj.sequence[w_ind + 1]]
-        for w in self.screens_and_bpms:
-            name = w["output_filename"].replace(".sdds", "")
-            loc = self.lat_obj.sequence[where(self.names == name)[0][0]]
-            subdir = self.global_parameters["master_subdir"]
-            navi_processes += [SaveBeam(filename=f"{subdir}/{name}.npz")]
-            navi_locations_start += [loc]
-            navi_locations_end += [loc]
-        navi.add_physics_processes(
-            navi_processes, navi_locations_start, navi_locations_end
-        )
-        return navi
-
-    def physproc_lsc(self):
-        lsc = LSC()
-        lsc.smooth_param = self.smooth
-        return lsc
-
-    def physproc_sc(self, grids):
-        sc = SpaceCharge(step=1)
-        sc.nmesh_xyz = grids
-        sc.random_mesh = self.random_mesh
-        return sc
-
-    def physproc_csr(self):
-        csrlist = []
-        stlist = []
-        enlist = []
-        if ("start" in list(self.file_block["csr"].keys())) and (
-            "end" in list(self.file_block["csr"].keys())
-        ):
-            start = self.file_block["csr"]["start"]
-            st = [start] if isinstance(start, str) else start
-            end = self.file_block["csr"]["end"]
-            en = [end] if isinstance(end, str) else end
-            for i in range(len(st)):
-                stelem = self.lat_obj.sequence[where(self.names == st[i])[0][0]]
-                enelem = self.lat_obj.sequence[where(self.names == en[i])[0][0]]
-                csr = CSR()
-                csr.n_bin = self.nbin_csr
-                csr.m_bin = self.mbin_csr
-                csr.sigma_min = self.sigmamin_csr
-                csrlist.append(csr)
-                stlist.append(stelem)
-                enlist.append(enelem)
-        else:
-            csr = CSR()
-            csr.n_bin = self.nbin_csr
-            csr.m_bin = self.mbin_csr
-            csr.sigma_min = self.sigmamin_csr
-            stlist = [self.lat_obj.sequence[0]]
-            enlist = [self.lat_obj.sequence[-1]]
-        return [csrlist, stlist, enlist]
-
-    def physproc_wake(self, name, loc):
-        wake = Wake(
-            step=100, w_sampling=self.wake_sampling, filter_order=self.wake_filter
-        )
-        wake.wake_table = WakeTable(expand_substitution(self, loc))
-        w_ind = where(self.names == name)[0][0]
-        return [wake, w_ind]
->>>>>>> 4778ce85
+from ...Framework_objects import frameworkLattice, getGrids
+from ...Framework_elements import screen
+from ...FrameworkHelperFunctions import expand_substitution
+from ...Modules import Beams as rbf
+from ...Modules.Fields import field
+from .mbi import MBI
+from ocelot.cpbd.magnetic_lattice import MagneticLattice
+from ocelot.cpbd.track import track
+from ocelot.cpbd.io import save_particle_array, load_particle_array
+from ocelot.cpbd.navi import Navigator
+from ocelot.cpbd.sc import SpaceCharge, LSC
+from ocelot.cpbd.csr import CSR
+from ocelot.cpbd.wake3D import Wake, WakeTable
+from ocelot.cpbd.physics_proc import SaveBeam
+from ocelot.cpbd.transformations.second_order import SecondTM
+from ocelot.cpbd.transformations.kick import KickTM
+from ocelot.cpbd.transformations.runge_kutta import RungeKuttaTM
+from ocelot.cpbd.elements import Octupole, Undulator
+from copy import deepcopy
+from typing import Dict
+from numpy import array, where, mean, savez_compressed, linspace, save
+import os
+import re
+from yaml import safe_load
+
+with open(
+    os.path.dirname(os.path.abspath(__file__)) + "/ocelot_defaults.yaml",
+    "r",
+) as infile:
+    oceglobal = safe_load(infile)
+
+
+class ocelotLattice(frameworkLattice):
+    def __init__(self, *args, **kwargs):
+        super(ocelotLattice, self).__init__(*args, **kwargs)
+        self.code = "ocelot"
+        self.allow_negative_drifts = False
+        self.bunch_charge = None
+        self.trackBeam = True
+        self.betax = None
+        self.betay = None
+        self.alphax = None
+        self.alphay = None
+        self.commandFiles = {}
+        self.lat_obj = None
+        self.pin = None
+        self.pout = None
+        self.tws = None
+        self.names = None
+        self.mbi = {"min": 1e-6, "max": 50e-6, "nstep": 30, "slices": 0, "set_mbi": False}
+        self.mbi_navi = None
+        self.grids = getGrids()
+        self.oceglobal = deepcopy(oceglobal)
+        if "OCELOTsettings" in list(self.settings["global"].keys()):
+            for k, v in self.settings["global"]["OCELOTsettings"].items():
+                if isinstance(v, Dict):
+                    for k1, v1 in v.items():
+                        self.oceglobal[k].update({k1: v1})
+                else:
+                    self.oceglobal.update({k: v})
+        for k, v in self.oceglobal.items():
+            setattr(self, k, v)
+        self.lsc = (
+            self.oceglobal["lsc"]
+            if "lsc" in list(self.oceglobal.keys())
+            else self.lscDrifts
+        )
+        if (
+            "input" in self.file_block
+            and "particle_definition" in self.file_block["input"]
+        ):
+            if (
+                self.file_block["input"]["particle_definition"]
+                == "initial_distribution"
+            ):
+                self.particle_definition = "laser"
+            else:
+                self.particle_definition = self.file_block["input"][
+                    "particle_definition"
+                ]
+        else:
+            self.particle_definition = self.allElementObjects[self.start].objectname
+
+    def endScreen(self, **kwargs):
+        return screen(
+            name=self.endObject.objectname,
+            type="screen",
+            centre=self.endObject.centre,
+            position_start=self.endObject.position_start,
+            position_end=self.endObject.position_start,
+            global_rotation=self.endObject.global_rotation,
+            global_parameters=self.global_parameters,
+            **kwargs,
+        )
+
+    def writeElements(self):
+        self.w = None
+        if self.endObject not in self.screens_and_bpms:
+            self.w = self.endScreen(output_filename=f"{self.endObject.objectname}.ocelot.npz")
+        elements = self.createDrifts()
+        mag_lat = []
+        for element in list(elements.values()):
+            if not element.subelement:
+                try:
+                    mag_lat.append(element.write_Ocelot())
+                except Exception as e:
+                    print('Ocelot writeElements error:', element.objectname, e)
+        method = {"global": SecondTM, Octupole: KickTM, Undulator: RungeKuttaTM}
+        self.lat_obj = MagneticLattice(mag_lat, method=method)
+        self.names = array([lat.id for lat in self.lat_obj.sequence])
+
+    def write(self):
+        self.writeElements()
+        self.lat_obj.save_as_py_file(
+            f'{self.global_parameters["master_subdir"]}/{self.objectname}.py'
+        )
+
+    def preProcess(self):
+        super().preProcess()
+        prefix = (
+            self.file_block["input"]["prefix"]
+            if "input" in self.file_block and "prefix" in self.file_block["input"]
+            else ""
+        )
+        prefix = prefix if self.trackBeam else prefix + self.particle_definition
+        self.hdf5_to_npz(prefix)
+
+    def hdf5_to_npz(self, prefix="", write=True):
+        HDF5filename = prefix + self.particle_definition
+        rootname = re.split(r"[\\/]", HDF5filename)
+        rbf.hdf5.read_HDF5_beam_file(self.global_parameters["beam"], HDF5filename)
+        rbf.hdf5.write_HDF5_beam_file(
+            self.global_parameters["beam"],
+            f'{self.global_parameters["master_subdir"]}/{self.allElementObjects[self.start].objectname}.hdf5',
+        )
+        ocebeamfilename = HDF5filename.replace("hdf5", "ocelot.npz")
+        self.pin = rbf.beam.write_ocelot_beam_file(
+            self.global_parameters["beam"], ocebeamfilename, write=write
+        )
+
+    def run(self):
+        """Run the code with input 'filename'"""
+        navi = self.navi_setup()
+        pin = deepcopy(self.pin)
+        if self.sample_interval > 1:
+            pin = pin.thin_out(nth=self.sample_interval)
+        self.tws, self.pout = track(self.lat_obj, pin, navi=navi)
+
+    def postProcess(self):
+        super().postProcess()
+        bfname = (
+            f'{self.global_parameters["master_subdir"]}/{self.endObject.objectname}.ocelot.npz'
+        )
+        save_particle_array(bfname, self.pout)
+        for elem in self.screens_and_bpms + [self.endObject]:
+            ocebeamname = f'{self.global_parameters["master_subdir"]}/{elem.objectname}.ocelot.npz'
+            parray = load_particle_array(ocebeamname)
+            beam = rbf.beam(ocebeamname)
+            rbf.hdf5.write_HDF5_beam_file(
+                beam,
+                ocebeamname.replace("ocelot.npz", "hdf5"),
+                centered=False,
+                sourcefilename=ocebeamname,
+                pos=0.0,
+                xoffset=mean(parray.x()),
+                yoffset=mean(parray.y()),
+                zoffset=[parray.s],
+            )
+        twsdat = {e: [] for e in self.tws[0].__dict__.keys()}
+        for t in self.tws:
+            for k, v in t.__dict__.items():
+                # Offset the s values to the start of the lattice
+                if k == "s":
+                    v += self.startObject["position_start"][2]
+                twsdat[k].append(v)
+        savez_compressed(
+            f'{self.global_parameters["master_subdir"]}/{self.objectname}_twiss.npz',
+            **twsdat,
+        )
+        if self.mbi_navi is not None:
+            save(f'{self.global_parameters["master_subdir"]}/{self.objectname}_mbi.dat', self.mbi_navi.bf)
+
+    def navi_setup(self):
+        navi_processes = []
+        navi_locations_start = []
+        navi_locations_end = []
+        settings = self.settings
+        navi = Navigator(self.lat_obj, unit_step=self.unit_step)
+        if self.lsc:
+            lsc = self.physproc_lsc()
+            navi_processes += [lsc]
+            navi_locations_start += [self.lat_obj.sequence[0]]
+            navi_locations_end += [self.lat_obj.sequence[-1]]
+        space_charge_set = False
+        csr_set = False
+        if "charge" in list(self.file_block.keys()):
+            if (
+                "space_charge_mode" in list(self.file_block["charge"].keys())
+                and self.file_block["charge"]["space_charge_mode"].lower() == "3d"
+            ):
+                gridsize = self.grids.getGridSizes(
+                    (len(self.global_parameters["beam"].x) / self.sample_interval)
+                )
+                g1 = (
+                    self.sc_grid
+                    if hasattr(self, "sc_grid")
+                    else gridsize
+                )
+                grids = [g1 for _ in range(3)]
+                sc = self.physproc_sc(grids)
+                navi_processes += [sc]
+                navi_locations_start += [self.lat_obj.sequence[0]]
+                navi_locations_end += [self.lat_obj.sequence[-1]]
+                space_charge_set = True
+        if "csr" in list(self.file_block.keys()):
+            csr, start, end = self.physproc_csr()
+            for i in range(len(csr)):
+                navi_processes += [csr[i]]
+                navi_locations_start += [start[i]]
+                navi_locations_end += [end[i]]
+        if self.mbi["set_mbi"]:
+            print(self.mbi)
+            self.mbi_navi = MBI(
+                lattice=self.lat_obj,
+                lamb_range=list(linspace(float(self.mbi["min"]), float(self.mbi["max"]), int(self.mbi["nstep"]))),
+                lsc=space_charge_set,
+                csr=csr_set,
+                slices=self.mbi["slices"],
+            )
+            # mbi1.step = self.unit_step
+            self.mbi_navi.navi = deepcopy(navi)
+            self.mbi_navi.lattice = deepcopy(self.lat_obj)
+            self.mbi_navi.lsc = True
+            navi.add_physics_proc(self.mbi_navi, self.lat_obj.sequence[0], self.lat_obj.sequence[-1])
+        for name, obj in self.elements.items():
+            if (obj["objecttype"] == "cavity") and hasattr(obj, "wakefield_definition"):
+                if isinstance(obj.wakefield_definition, field):
+                    wfname = obj.generate_field_file_name(obj.wakefield_definition, code="astra")
+                    wake, w_ind = self.physproc_wake(
+                        name, f'{self.global_parameters["master_subdir"]}/{wfname}', obj.n_cells,
+                    )
+                    navi_processes += [wake]
+                    navi_locations_start += [self.lat_obj.sequence[w_ind]]
+                    navi_locations_end += [self.lat_obj.sequence[w_ind + 1]]
+        for w in self.screens_and_bpms:
+            name = w["output_filename"].replace(".sdds", "")
+            loc = self.lat_obj.sequence[where(self.names == name)[0][0]]
+            subdir = self.global_parameters["master_subdir"]
+            navi_processes += [SaveBeam(filename=f"{subdir}/{name}.ocelot.npz")]
+            navi_locations_start += [loc]
+            navi_locations_end += [loc]
+        navi.add_physics_processes(
+            navi_processes, navi_locations_start, navi_locations_end
+        )
+        return navi
+
+    def physproc_lsc(self):
+        lsc = LSC()
+        lsc.smooth_param = self.smooth_param
+        return lsc
+
+    def physproc_sc(self, grids):
+        sc = SpaceCharge(step=1)
+        sc.nmesh_xyz = grids
+        sc.random_mesh = self.random_mesh
+        return sc
+
+    def physproc_csr(self):
+        csrlist = []
+        stlist = []
+        enlist = []
+        if ("start" in list(self.file_block["csr"].keys())) and (
+            "end" in list(self.file_block["csr"].keys())
+        ):
+            start = self.file_block["csr"]["start"]
+            st = [start] if isinstance(start, str) else start
+            end = self.file_block["csr"]["end"]
+            en = [end] if isinstance(end, str) else end
+            for i in range(len(st)):
+                stelem = self.lat_obj.sequence[where(self.names == st[i])[0][0]]
+                enelem = self.lat_obj.sequence[where(self.names == en[i])[0][0]]
+                csr = CSR()
+                csr.n_bin = self.nbin_csr
+                csr.m_bin = self.mbin_csr
+                csr.sigma_min = self.sigmamin_csr
+                csrlist.append(csr)
+                stlist.append(stelem)
+                enlist.append(enelem)
+        else:
+            csr = CSR()
+            csr.n_bin = self.nbin_csr
+            csr.m_bin = self.mbin_csr
+            csr.sigma_min = self.sigmamin_csr
+            stlist = [self.lat_obj.sequence[0]]
+            enlist = [self.lat_obj.sequence[-1]]
+        return [csrlist, stlist, enlist]
+
+    def physproc_wake(self, name, loc, ncell):
+        wake = Wake(
+            step=100, w_sampling=self.wake_sampling, filter_order=self.wake_filter,
+        )
+        wake.factor = ncell * self.wake_factor
+        wake.wake_table = WakeTable(expand_substitution(self, loc))
+        w_ind = where(self.names == name)[0][0]
+        return [wake, w_ind]