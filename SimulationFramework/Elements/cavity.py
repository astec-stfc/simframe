--- conflicted
+++ resolved
@@ -1,764 +1,398 @@
-<<<<<<< HEAD
-from SimulationFramework.Framework_objects import frameworkElement, elements_Elegant, type_conversion_rules_Ocelot
-from SimulationFramework.FrameworkHelperFunctions import expand_substitution
-from SimulationFramework.Modules.merge_two_dicts import merge_two_dicts
-import numpy as np
-
-
-class cavity(frameworkElement):
-
-    def __init__(self, name=None, type="cavity", **kwargs):
-        super().__init__(name, type, **kwargs)
-        self.add_default("tcolumn", '"t"')
-        self.add_default("zcolumn", '"Z"')
-        self.add_default("ezcolumn", '"Ez"')
-        self.add_default("wzcolumn", '"W"')
-        self.add_default("wxcolumn", '"W"')
-        self.add_default("wycolumn", '"W"')
-        self.add_default("wcolumn", '"Ez"')
-        self.add_default("change_p0", 1)
-        self.add_default("n_kicks", self.n_cells)
-        # self.add_default('method', '"non-adaptive runge-kutta"')
-        self.add_default("end1_focus", 1)
-        self.add_default("end2_focus", 1)
-        self.add_default("body_focus_model", "SRS")
-        self.add_default("lsc_bins", 100)
-        self.add_default("current_bins", 0)
-        self.add_default("interpolate_current_bins", 1)
-        self.add_default("smooth_current_bins", 1)
-        self.add_default("coupling_cell_length", 0)
-        self.add_default("field_amplitude", 0)
-        self.add_default("crest", 0)
-
-    @property
-    def cells(self):
-        if (self.n_cells == 0 or self.n_cells is None) and self.cell_length > 0:
-            cells = round((self.length - self.cell_length) / self.cell_length)
-            cells = int(cells - (cells % 3))
-        elif (
-            self.n_cells > 0 and (self.cell_length is not None and self.cell_length) > 0
-        ):
-            if self.cell_length == self.length:
-                cells = 1
-            else:
-                cells = int(self.n_cells - (self.n_cells % 3))
-        else:
-            cells = None
-        return cells
-
-    def _write_ASTRA(self, n, **kwargs):
-        auto_phase = kwargs["auto_phase"] if "auto_phase" in kwargs else True
-        crest = self.crest if not auto_phase else 0
-        basename = self.generate_field_file_name(self.field_definition)
-        efield_def = ["FILE_EFieLD", {"value": "'" + basename + "'", "default": ""}]
-        return self._write_ASTRA_dictionary(
-            dict(
-                [
-                    ["C_pos", {"value": self.start[2] + self.dz, "default": 0}],
-                    efield_def,
-                    ["C_numb", {"value": self.cells}],
-                    ["Nue", {"value": float(self.frequency) / 1e9, "default": 2998.5}],
-                    [
-                        "MaxE",
-                        {"value": float(self.field_amplitude) / 1e6, "default": 0},
-                    ],
-                    ["Phi", {"value": crest - self.phase, "default": 0.0}],
-                    ["C_smooth", {"value": self.smooth, "default": None}],
-                    [
-                        "C_xoff",
-                        {
-                            "value": self.start[0] + self.dx,
-                            "default": None,
-                            "type": "not_zero",
-                        },
-                    ],
-                    [
-                        "C_yoff",
-                        {
-                            "value": self.start[1] + self.dy,
-                            "default": None,
-                            "type": "not_zero",
-                        },
-                    ],
-                    [
-                        "C_xrot",
-                        {
-                            "value": self.y_rot + self.dy_rot,
-                            "default": None,
-                            "type": "not_zero",
-                        },
-                    ],
-                    [
-                        "C_yrot",
-                        {
-                            "value": self.x_rot + self.dx_rot,
-                            "default": None,
-                            "type": "not_zero",
-                        },
-                    ],
-                    [
-                        "C_zrot",
-                        {
-                            "value": self.z_rot + self.dz_rot,
-                            "default": None,
-                            "type": "not_zero",
-                        },
-                    ],
-                ]
-            ),
-            n,
-        )
-
-    def _write_Elegant(self):
-        original_field_definition_sdds = self.field_definition_sdds
-        if self.field_definition_sdds is not None:
-            self.field_definition_sdds = (
-                '"' + self.generate_field_file_name(self.field_definition_sdds) + '"'
-            )
-        original_longitudinal_wakefield_sdds = self.longitudinal_wakefield_sdds
-        if self.longitudinal_wakefield_sdds is not None:
-            self.longitudinal_wakefield_sdds = (
-                '"'
-                + self.generate_field_file_name(self.longitudinal_wakefield_sdds)
-                + '"'
-            )
-        original_transverse_wakefield_sdds = self.transverse_wakefield_sdds
-        if self.transverse_wakefield_sdds is not None:
-            self.transverse_wakefield_sdds = (
-                '"'
-                + self.generate_field_file_name(self.transverse_wakefield_sdds)
-                + '"'
-            )
-        wholestring = ""
-        etype = self._convertType_Elegant(self.objecttype)
-        if (
-            not hasattr(self, "longitudinal_wakefield_sdds")
-            or self.longitudinal_wakefield_sdds is None
-        ) and (
-            not hasattr(self, "transverse_wakefield_sdds")
-            or self.transverse_wakefield_sdds is None
-        ):
-            # print('cavity ', self.objectname, ' is an RFCA!')
-            etype = "rfca"
-        if self.field_definition_sdds is not None:
-            etype = "rftmez0"
-            self.ez_peak = self.field_amplitude
-        string = self.objectname + ": " + etype
-        for key, value in list(
-            merge_two_dicts(self.objectproperties, self.objectdefaults).items()
-        ):
-            if (
-                not key == "name"
-                and not key == "type"
-                and not key == "commandtype"
-                and self._convertKeyword_Elegant(key) in elements_Elegant[etype]
-            ):
-                value = (
-                    getattr(self, key)
-                    if hasattr(self, key) and getattr(self, key) is not None
-                    else value
-                )
-                key = self._convertKeyword_Elegant(key).lower()
-                if etype == "rftmez0" and key == "freq":
-                    key = "frequency"
-                if (
-                    self.objecttype == "cavity"
-                    or self.objecttype == "rf_deflecting_cavity"
-                ):
-                    if etype == "rftmez0":
-                        # If using rftmez0 or similar
-                        value = (
-                            ((value) / 360.0) * (2 * 3.14159)
-                            if key == "phase"
-                            else value
-                        )
-                    else:
-                        # In ELEGANT all phases are +90degrees!!
-                        value = 90 - value if key == "phase" else value
-                    # In ELEGANT the voltages need to be compensated
-
-                    value = (
-                        abs(
-                            (self.cells + 4.1)
-                            * self.cell_length
-                            * (1 / np.sqrt(2))
-                            * value
-                        )
-                        if key == "volt"
-                        else value
-                    )
-                    # If using rftmez0 or similar
-                    value = (
-                        abs(1e-3 / (np.sqrt(2)) * value) if key == "ez_peak" else value
-                    )
-                    # In CAVITY NKICK = n_cells
-                    value = 3 * self.cells if key == "n_kicks" and self.cells > 0 else value
-                    if key == "n_bins" and value > 0:
-                        print(
-                            "WARNING: Cavity n_bins is not zero - check log file to ensure correct behaviour!"
-                        )
-                    value = 1 if value is True else value
-                    value = 0 if value is False else value
-                tmpstring = ", " + key + " = " + str(value)
-                if len(string + tmpstring) > 76:
-                    wholestring += string + ",&\n"
-                    string = ""
-                    string += tmpstring[2::]
-                else:
-                    string += tmpstring
-        wholestring += string + ";\n"
-        self.field_definition_sdds = original_field_definition_sdds
-        self.longitudinal_wakefield_sdds = original_longitudinal_wakefield_sdds
-        self.transverse_wakefield_sdds = original_transverse_wakefield_sdds
-        return wholestring
-
-    def _write_Ocelot(self):
-        obj = type_conversion_rules_Ocelot[self.objecttype](eid=self.objectname)
-        k1 = self.k1 if self.k1 is not None else 0
-        k2 = self.k2 if self.k2 is not None else 0
-        keydict = merge_two_dicts(
-            {"k1": k1, "k2": k2},
-            merge_two_dicts(self.objectproperties, self.objectdefaults),
-        )
-        for key, value in keydict.items():
-            if not key in [
-                "name",
-                "type",
-                "commandtype",
-            ]:  # and self._convertKeword_Ocelot(key) in elements_Ocelot[self.objecttype]:
-                value = (
-                    getattr(self, key)
-                    if hasattr(self, key) and getattr(self, key) is not None
-                    else value
-                )
-                if self.objecttype in ["cavity", "rf_deflecting_cavity"]:
-                    if key == "field_amplitude":
-                        value = (
-                            value
-                            * 1e-9
-                            * abs(
-                                (self.cells + 4.1) * self.cell_length * (1 / np.sqrt(2))
-                            )
-                        )
-                setattr(obj, self._convertKeword_Ocelot(key), value)
-        scr = type_conversion_rules_Ocelot["screen"](eid=f"{self.objectname}_END")
-        return [obj, scr]
-
-    def _write_GPT(self, Brho, ccs="wcs", *args, **kwargs):
-        ccs_label, value_text = ccs.ccs_text(self.middle, self.rotation)
-        relpos, relrot = ccs.relative_position(self.middle, self.global_rotation)
-        """
-        map1D_TM("wcs","z",linacposition,"mockup2m.gdf","Z","Ez",ffacl,phil,w);
-        wakefield("wcs","z",  6.78904 + 4.06667 / 2, 4.06667, 50, "Sz5um10mm.gdf", "z","","","Wz", "FieldFactorWz", 10 * 122 / 4.06667) ;
-        """
-        if self.crest is None:
-            self.crest = 0
-        subname = str(relpos[2]).replace(".", "")
-        if expand_substitution(self, self.field_definition_gdf) is not None:
-            output = (
-                "f"
-                + subname
-                + " = "
-                + str(self.frequency)
-                + ";\n"
-                + "w"
-                + subname
-                + " = 2*pi*f"
-                + subname
-                + ";\n"
-                + "phi"
-                + subname
-                + " = "
-                + str((self.crest + 90 - self.phase) % 360.0)
-                + "/deg;\n"
-            )
-            if self.Structure_Type == "TravellingWave":
-                output += (
-                    "ffac"
-                    + subname
-                    + " = "
-                    + str(
-                        (1 + (0.005 * self.length**1.5))
-                        * (9.0 / (2.0 * np.pi))
-                        * self.field_amplitude
-                    )
-                    + ";\n"
-                )
-            else:
-                output += "ffac" + subname + " = " + str(self.field_amplitude) + ";\n"
-
-            # if False and self.Structure_Type == 'TravellingWave' and hasattr(self, 'attenuation_constant') and hasattr(self, 'shunt_impedance') and hasattr(self, 'design_power') and hasattr(self, 'design_gamma'):
-            #     '''
-            #     trwlinac(ECS,ao,Rs,Po,P,Go,thetao,phi,w,L)
-            #     '''
-            #     relpos, relrot = ccs.relative_position(self.middle, self.global_rotation)
-            #     power = float(self.field_amplitude) / 25e6 * float(self.design_power)
-            #     output += 'trwlinac' + '( ' + ccs.name + ', "z", '+ str(relpos[2]+self.coupling_cell_length) + ', ' + str(self.attenuation_constant / self.length) + ', ' + str(float(self.shunt_impedance) / self.length)\
-            #             + ', ' + str(float(self.design_power) / self.length) + ', ' + str(power / self.length) + ', ' + str(1000/0.511) + ', ' + str(self.crest)\
-            #             + ', '+str(self.phase)+', w'+subname+', ' + str(self.length) + ');\n'
-            # else:
-            output += (
-                "map1D_TM"
-                + "( "
-                + ccs.name
-                + ", "
-                + ccs_label
-                + ", "
-                + value_text
-                + ', "'
-                + str(self.generate_field_file_name(self.field_definition_gdf))
-                + '", "Z","Ez", ffac'
-                + subname
-                + ", phi"
-                + subname
-                + ", w"
-                + subname
-                + ");\n"
-            )
-            if expand_substitution(self, self.wakefield_gdf) is not None:
-                output += (
-                    "wakefield("
-                    + ccs.name
-                    + ", "
-                    + ccs_label
-                    + ", "
-                    + value_text
-                    + ", "
-                    + str(self.length)
-                    + ', 50, "'
-                    + str(self.generate_field_file_name(self.wakefield_gdf))
-                    + '", "z","Wx","Wy","Wz", "FieldFactorWz", '
-                    + str(self.cells)
-                    + " / "
-                    + str(self.length)
-                    + ', "FieldFactorWx", '
-                    + str(self.cells)
-                    + " / "
-                    + str(self.length)
-                    + ', "FieldFactorWy", '
-                    + str(self.cells)
-                    + " / "
-                    + str(self.length)
-                    + ") ;\n"
-                )
-            else:
-                if (
-                    expand_substitution(self, self.longitudinal_wakefield_gdf)
-                    is not None
-                ):
-                    output += (
-                        "wakefield("
-                        + ccs.name
-                        + ", "
-                        + ccs_label
-                        + ", "
-                        + value_text
-                        + ", "
-                        + str(self.length)
-                        + ', 50, "'
-                        + str(
-                            self.generate_field_file_name(
-                                self.longitudinal_wakefield_gdf
-                            )
-                        )
-                        + '", "z","","","Wz", "FieldFactorWz", '
-                        + str(self.cells)
-                        + " / "
-                        + str(self.length)
-                        + ") ;\n"
-                    )
-                if expand_substitution(self, self.transverse_wakefield_gdf) is not None:
-                    output += (
-                        "wakefield("
-                        + ccs.name
-                        + ", "
-                        + ccs_label
-                        + ", "
-                        + value_text
-                        + ", "
-                        + str(self.length)
-                        + ', 50, "'
-                        + str(
-                            self.generate_field_file_name(self.transverse_wakefield_gdf)
-                        )
-                        + '", "z","Wx","Wy","", "FieldFactorWx", '
-                        + str(self.cells)
-                        + " / "
-                        + str(self.length)
-                        + ', "FieldFactorWy", '
-                        + str(self.cells)
-                        + " / "
-                        + str(self.length)
-                        + ") ;\n"
-                    )
-        else:
-            output = ""
-        return output
-=======
-from SimulationFramework.Framework_objects import frameworkElement, elements_Elegant
-from SimulationFramework.FrameworkHelperFunctions import expand_substitution
-from SimulationFramework.Modules.merge_two_dicts import merge_two_dicts
-import numpy as np
-
-
-class cavity(frameworkElement):
-
-    def __init__(self, name=None, type="cavity", **kwargs):
-        super().__init__(name, type, **kwargs)
-        self.add_default("tcolumn", '"t"')
-        self.add_default("zcolumn", '"Z"')
-        self.add_default("ezcolumn", '"Ez"')
-        self.add_default("wzcolumn", '"W"')
-        self.add_default("wxcolumn", '"W"')
-        self.add_default("wycolumn", '"W"')
-        self.add_default("wcolumn", '"Ez"')
-        self.add_default("change_p0", 1)
-        self.add_default("n_kicks", self.n_cells)
-        # self.add_default('method', '"non-adaptive runge-kutta"')
-        self.add_default("end1_focus", 1)
-        self.add_default("end2_focus", 1)
-        self.add_default("body_focus_model", "SRS")
-        self.add_default("lsc_bins", 100)
-        self.add_default("current_bins", 0)
-        self.add_default("interpolate_current_bins", 1)
-        self.add_default("smooth_current_bins", 1)
-        self.add_default("coupling_cell_length", 0)
-        self.add_default("field_amplitude", 0)
-        self.add_default("crest", 0)
-        self.add_default("field_reference_position", "start")
-
-    @property
-    def cells(self):
-        if (self.n_cells == 0 or self.n_cells is None) and self.cell_length > 0:
-            cells = round((self.length - self.cell_length) / self.cell_length)
-            cells = int(cells - (cells % 3))
-        elif (
-            self.n_cells > 0 and (self.cell_length is not None and self.cell_length) > 0
-        ):
-            if self.cell_length == self.length:
-                cells = 1
-            else:
-                cells = int(self.n_cells - (self.n_cells % 3))
-        else:
-            cells = None
-        return cells
-
-    def _write_ASTRA(self, n, **kwargs):
-        field_ref_pos = self.get_field_reference_position()
-        auto_phase = kwargs["auto_phase"] if "auto_phase" in kwargs else True
-        crest = self.crest if not auto_phase else 0
-        basename = self.generate_field_file_name(self.field_definition)
-        efield_def = ["FILE_EFieLD", {"value": "'" + basename + "'", "default": ""}]
-        return self._write_ASTRA_dictionary(
-            dict(
-                [
-                    ["C_pos", {"value": field_ref_pos[2] + self.dz, "default": 0}],
-                    efield_def,
-                    ["C_numb", {"value": self.cells}],
-                    ["Nue", {"value": float(self.frequency) / 1e9, "default": 2998.5}],
-                    [
-                        "MaxE",
-                        {"value": float(self.field_amplitude) / 1e6, "default": 0},
-                    ],
-                    ["Phi", {"value": crest - self.phase, "default": 0.0}],
-                    ["C_smooth", {"value": self.smooth, "default": None}],
-                    [
-                        "C_xoff",
-                        {
-                            "value": field_ref_pos[0] + self.dx,
-                            "default": None,
-                            "type": "not_zero",
-                        },
-                    ],
-                    [
-                        "C_yoff",
-                        {
-                            "value": field_ref_pos[1] + self.dy,
-                            "default": None,
-                            "type": "not_zero",
-                        },
-                    ],
-                    [
-                        "C_xrot",
-                        {
-                            "value": self.y_rot + self.dy_rot,
-                            "default": None,
-                            "type": "not_zero",
-                        },
-                    ],
-                    [
-                        "C_yrot",
-                        {
-                            "value": self.x_rot + self.dx_rot,
-                            "default": None,
-                            "type": "not_zero",
-                        },
-                    ],
-                    [
-                        "C_zrot",
-                        {
-                            "value": self.z_rot + self.dz_rot,
-                            "default": None,
-                            "type": "not_zero",
-                        },
-                    ],
-                ]
-            ),
-            n,
-        )
-
-    def _write_Elegant(self):
-        original_field_definition_sdds = self.field_definition_sdds
-        if self.field_definition_sdds is not None:
-            self.field_definition_sdds = (
-                '"' + self.generate_field_file_name(self.field_definition_sdds) + '"'
-            )
-        original_longitudinal_wakefield_sdds = self.longitudinal_wakefield_sdds
-        if self.longitudinal_wakefield_sdds is not None:
-            self.longitudinal_wakefield_sdds = (
-                '"'
-                + self.generate_field_file_name(self.longitudinal_wakefield_sdds)
-                + '"'
-            )
-        original_transverse_wakefield_sdds = self.transverse_wakefield_sdds
-        if self.transverse_wakefield_sdds is not None:
-            self.transverse_wakefield_sdds = (
-                '"'
-                + self.generate_field_file_name(self.transverse_wakefield_sdds)
-                + '"'
-            )
-        wholestring = ""
-        etype = self._convertType_Elegant(self.objecttype)
-        if (
-            not hasattr(self, "longitudinal_wakefield_sdds")
-            or self.longitudinal_wakefield_sdds is None
-        ) and (
-            not hasattr(self, "transverse_wakefield_sdds")
-            or self.transverse_wakefield_sdds is None
-        ):
-            # print('cavity ', self.objectname, ' is an RFCA!')
-            etype = "rfca"
-        if self.field_definition_sdds is not None:
-            etype = "rftmez0"
-            self.ez_peak = self.field_amplitude
-        string = self.objectname + ": " + etype
-        for key, value in list(
-            merge_two_dicts(self.objectproperties, self.objectdefaults).items()
-        ):
-            if (
-                not key == "name"
-                and not key == "type"
-                and not key == "commandtype"
-                and self._convertKeyword_Elegant(key) in elements_Elegant[etype]
-            ):
-                value = (
-                    getattr(self, key)
-                    if hasattr(self, key) and getattr(self, key) is not None
-                    else value
-                )
-                key = self._convertKeyword_Elegant(key).lower()
-                if etype == "rftmez0" and key == "freq":
-                    key = "frequency"
-                if (
-                    self.objecttype == "cavity"
-                    or self.objecttype == "rf_deflecting_cavity"
-                ):
-                    if etype == "rftmez0":
-                        # If using rftmez0 or similar
-                        value = (
-                            ((value) / 360.0) * (2 * 3.14159)
-                            if key == "phase"
-                            else value
-                        )
-                    else:
-                        # In ELEGANT all phases are +90degrees!!
-                        value = 90 - value if key == "phase" else value
-                    # In ELEGANT the voltages need to be compensated
-
-                    value = (
-                        abs(
-                            (self.cells + 4.1)
-                            * self.cell_length
-                            * (1 / np.sqrt(2))
-                            * value
-                        )
-                        if key == "volt"
-                        else value
-                    )
-                    # If using rftmez0 or similar
-                    value = (
-                        abs(1e-3 / (np.sqrt(2)) * value) if key == "ez_peak" else value
-                    )
-                    # In CAVITY NKICK = n_cells
-                    value = 3 * self.cells if key == "n_kicks" and self.cells > 0 else value
-                    if key == "n_bins" and value > 0:
-                        print(
-                            "WARNING: Cavity n_bins is not zero - check log file to ensure correct behaviour!"
-                        )
-                    value = 1 if value is True else value
-                    value = 0 if value is False else value
-                tmpstring = ", " + key + " = " + str(value)
-                if len(string + tmpstring) > 76:
-                    wholestring += string + ",&\n"
-                    string = ""
-                    string += tmpstring[2::]
-                else:
-                    string += tmpstring
-        wholestring += string + ";\n"
-        self.field_definition_sdds = original_field_definition_sdds
-        self.longitudinal_wakefield_sdds = original_longitudinal_wakefield_sdds
-        self.transverse_wakefield_sdds = original_transverse_wakefield_sdds
-        return wholestring
-
-    def _write_GPT(self, Brho, ccs="wcs", *args, **kwargs):
-        field_ref_pos = self.get_field_reference_position()
-        ccs_label, value_text = ccs.ccs_text(field_ref_pos, self.rotation)
-        relpos, _ = ccs.relative_position(field_ref_pos, self.global_rotation)
-        """
-        map1D_TM("wcs","z",linacposition,"mockup2m.gdf","Z","Ez",ffacl,phil,w);
-        wakefield("wcs","z",  6.78904 + 4.06667 / 2, 4.06667, 50, "Sz5um10mm.gdf", "z","","","Wz", "FieldFactorWz", 10 * 122 / 4.06667) ;
-        """
-        if self.crest is None:
-            self.crest = 0
-        subname = str(relpos[2]).replace(".", "")
-        if expand_substitution(self, self.field_definition_gdf) is not None:
-            output = (
-                "f"
-                + subname
-                + " = "
-                + str(self.frequency)
-                + ";\n"
-                + "w"
-                + subname
-                + " = 2*pi*f"
-                + subname
-                + ";\n"
-                + "phi"
-                + subname
-                + " = "
-                + str((self.crest + 90 - self.phase) % 360.0)
-                + "/deg;\n"
-            )
-            if self.Structure_Type == "TravellingWave":
-                output += (
-                    "ffac"
-                    + subname
-                    + " = "
-                    + str(
-                        (1 + (0.005 * self.length**1.5))
-                        * (9.0 / (2.0 * np.pi))
-                        * self.field_amplitude
-                    )
-                    + ";\n"
-                )
-            else:
-                output += "ffac" + subname + " = " + str(self.field_amplitude) + ";\n"
-
-            # if False and self.Structure_Type == 'TravellingWave' and hasattr(self, 'attenuation_constant') and hasattr(self, 'shunt_impedance') and hasattr(self, 'design_power') and hasattr(self, 'design_gamma'):
-            #     '''
-            #     trwlinac(ECS,ao,Rs,Po,P,Go,thetao,phi,w,L)
-            #     '''
-            #     relpos, relrot = ccs.relative_position(self.middle, self.global_rotation)
-            #     power = float(self.field_amplitude) / 25e6 * float(self.design_power)
-            #     output += 'trwlinac' + '( ' + ccs.name + ', "z", '+ str(relpos[2]+self.coupling_cell_length) + ', ' + str(self.attenuation_constant / self.length) + ', ' + str(float(self.shunt_impedance) / self.length)\
-            #             + ', ' + str(float(self.design_power) / self.length) + ', ' + str(power / self.length) + ', ' + str(1000/0.511) + ', ' + str(self.crest)\
-            #             + ', '+str(self.phase)+', w'+subname+', ' + str(self.length) + ');\n'
-            # else:
-            output += (
-                "map1D_TM"
-                + "( "
-                + ccs.name
-                + ", "
-                + ccs_label
-                + ", "
-                + value_text
-                + ', "'
-                + str(self.generate_field_file_name(self.field_definition_gdf))
-                + '", "Z","Ez", ffac'
-                + subname
-                + ", phi"
-                + subname
-                + ", w"
-                + subname
-                + ");\n"
-            )
-            if expand_substitution(self, self.wakefield_gdf) is not None:
-                output += (
-                    "wakefield("
-                    + ccs.name
-                    + ", "
-                    + ccs_label
-                    + ", "
-                    + value_text
-                    + ", "
-                    + str(self.length)
-                    + ', 50, "'
-                    + str(self.generate_field_file_name(self.wakefield_gdf))
-                    + '", "z","Wx","Wy","Wz", "FieldFactorWz", '
-                    + str(self.cells)
-                    + " / "
-                    + str(self.length)
-                    + ', "FieldFactorWx", '
-                    + str(self.cells)
-                    + " / "
-                    + str(self.length)
-                    + ', "FieldFactorWy", '
-                    + str(self.cells)
-                    + " / "
-                    + str(self.length)
-                    + ") ;\n"
-                )
-            else:
-                if (
-                    expand_substitution(self, self.longitudinal_wakefield_gdf)
-                    is not None
-                ):
-                    output += (
-                        "wakefield("
-                        + ccs.name
-                        + ", "
-                        + ccs_label
-                        + ", "
-                        + value_text
-                        + ", "
-                        + str(self.length)
-                        + ', 50, "'
-                        + str(
-                            self.generate_field_file_name(
-                                self.longitudinal_wakefield_gdf
-                            )
-                        )
-                        + '", "z","","","Wz", "FieldFactorWz", '
-                        + str(self.cells)
-                        + " / "
-                        + str(self.length)
-                        + ") ;\n"
-                    )
-                if expand_substitution(self, self.transverse_wakefield_gdf) is not None:
-                    output += (
-                        "wakefield("
-                        + ccs.name
-                        + ", "
-                        + ccs_label
-                        + ", "
-                        + value_text
-                        + ", "
-                        + str(self.length)
-                        + ', 50, "'
-                        + str(
-                            self.generate_field_file_name(self.transverse_wakefield_gdf)
-                        )
-                        + '", "z","Wx","Wy","", "FieldFactorWx", '
-                        + str(self.cells)
-                        + " / "
-                        + str(self.length)
-                        + ', "FieldFactorWy", '
-                        + str(self.cells)
-                        + " / "
-                        + str(self.length)
-                        + ") ;\n"
-                    )
-        else:
-            output = ""
-        return output
->>>>>>> a9410e38
+from SimulationFramework.Framework_objects import frameworkElement, elements_Elegant, type_conversion_rules_Ocelot
+from SimulationFramework.FrameworkHelperFunctions import expand_substitution
+from SimulationFramework.Modules.merge_two_dicts import merge_two_dicts
+import numpy as np
+
+
+class cavity(frameworkElement):
+
+    def __init__(self, name=None, type="cavity", **kwargs):
+        super().__init__(name, type, **kwargs)
+        self.add_default("tcolumn", '"t"')
+        self.add_default("zcolumn", '"Z"')
+        self.add_default("ezcolumn", '"Ez"')
+        self.add_default("wzcolumn", '"W"')
+        self.add_default("wxcolumn", '"W"')
+        self.add_default("wycolumn", '"W"')
+        self.add_default("wcolumn", '"Ez"')
+        self.add_default("change_p0", 1)
+        self.add_default("n_kicks", self.n_cells)
+        # self.add_default('method', '"non-adaptive runge-kutta"')
+        self.add_default("end1_focus", 1)
+        self.add_default("end2_focus", 1)
+        self.add_default("body_focus_model", "SRS")
+        self.add_default("lsc_bins", 100)
+        self.add_default("current_bins", 0)
+        self.add_default("interpolate_current_bins", 1)
+        self.add_default("smooth_current_bins", 1)
+        self.add_default("coupling_cell_length", 0)
+        self.add_default("field_amplitude", 0)
+        self.add_default("crest", 0)
+        self.add_default("field_reference_position", "start")
+
+    @property
+    def cells(self):
+        if (self.n_cells == 0 or self.n_cells is None) and self.cell_length > 0:
+            cells = round((self.length - self.cell_length) / self.cell_length)
+            cells = int(cells - (cells % 3))
+        elif (
+            self.n_cells > 0 and (self.cell_length is not None and self.cell_length) > 0
+        ):
+            if self.cell_length == self.length:
+                cells = 1
+            else:
+                cells = int(self.n_cells - (self.n_cells % 3))
+        else:
+            cells = None
+        return cells
+
+    def _write_ASTRA(self, n, **kwargs):
+        field_ref_pos = self.get_field_reference_position()
+        auto_phase = kwargs["auto_phase"] if "auto_phase" in kwargs else True
+        crest = self.crest if not auto_phase else 0
+        basename = self.generate_field_file_name(self.field_definition)
+        efield_def = ["FILE_EFieLD", {"value": "'" + basename + "'", "default": ""}]
+        return self._write_ASTRA_dictionary(
+            dict(
+                [
+                    ["C_pos", {"value": field_ref_pos[2] + self.dz, "default": 0}],
+                    efield_def,
+                    ["C_numb", {"value": self.cells}],
+                    ["Nue", {"value": float(self.frequency) / 1e9, "default": 2998.5}],
+                    [
+                        "MaxE",
+                        {"value": float(self.field_amplitude) / 1e6, "default": 0},
+                    ],
+                    ["Phi", {"value": crest - self.phase, "default": 0.0}],
+                    ["C_smooth", {"value": self.smooth, "default": None}],
+                    [
+                        "C_xoff",
+                        {
+                            "value": field_ref_pos[0] + self.dx,
+                            "default": None,
+                            "type": "not_zero",
+                        },
+                    ],
+                    [
+                        "C_yoff",
+                        {
+                            "value": field_ref_pos[1] + self.dy,
+                            "default": None,
+                            "type": "not_zero",
+                        },
+                    ],
+                    [
+                        "C_xrot",
+                        {
+                            "value": self.y_rot + self.dy_rot,
+                            "default": None,
+                            "type": "not_zero",
+                        },
+                    ],
+                    [
+                        "C_yrot",
+                        {
+                            "value": self.x_rot + self.dx_rot,
+                            "default": None,
+                            "type": "not_zero",
+                        },
+                    ],
+                    [
+                        "C_zrot",
+                        {
+                            "value": self.z_rot + self.dz_rot,
+                            "default": None,
+                            "type": "not_zero",
+                        },
+                    ],
+                ]
+            ),
+            n,
+        )
+
+    def _write_Elegant(self):
+        original_field_definition_sdds = self.field_definition_sdds
+        if self.field_definition_sdds is not None:
+            self.field_definition_sdds = (
+                '"' + self.generate_field_file_name(self.field_definition_sdds) + '"'
+            )
+        original_longitudinal_wakefield_sdds = self.longitudinal_wakefield_sdds
+        if self.longitudinal_wakefield_sdds is not None:
+            self.longitudinal_wakefield_sdds = (
+                '"'
+                + self.generate_field_file_name(self.longitudinal_wakefield_sdds)
+                + '"'
+            )
+        original_transverse_wakefield_sdds = self.transverse_wakefield_sdds
+        if self.transverse_wakefield_sdds is not None:
+            self.transverse_wakefield_sdds = (
+                '"'
+                + self.generate_field_file_name(self.transverse_wakefield_sdds)
+                + '"'
+            )
+        wholestring = ""
+        etype = self._convertType_Elegant(self.objecttype)
+        if (
+            not hasattr(self, "longitudinal_wakefield_sdds")
+            or self.longitudinal_wakefield_sdds is None
+        ) and (
+            not hasattr(self, "transverse_wakefield_sdds")
+            or self.transverse_wakefield_sdds is None
+        ):
+            # print('cavity ', self.objectname, ' is an RFCA!')
+            etype = "rfca"
+        if self.field_definition_sdds is not None:
+            etype = "rftmez0"
+            self.ez_peak = self.field_amplitude
+        string = self.objectname + ": " + etype
+        for key, value in list(
+            merge_two_dicts(self.objectproperties, self.objectdefaults).items()
+        ):
+            if (
+                not key == "name"
+                and not key == "type"
+                and not key == "commandtype"
+                and self._convertKeyword_Elegant(key) in elements_Elegant[etype]
+            ):
+                value = (
+                    getattr(self, key)
+                    if hasattr(self, key) and getattr(self, key) is not None
+                    else value
+                )
+                key = self._convertKeyword_Elegant(key).lower()
+                if etype == "rftmez0" and key == "freq":
+                    key = "frequency"
+                if (
+                    self.objecttype == "cavity"
+                    or self.objecttype == "rf_deflecting_cavity"
+                ):
+                    if etype == "rftmez0":
+                        # If using rftmez0 or similar
+                        value = (
+                            ((value) / 360.0) * (2 * 3.14159)
+                            if key == "phase"
+                            else value
+                        )
+                    else:
+                        # In ELEGANT all phases are +90degrees!!
+                        value = 90 - value if key == "phase" else value
+                    # In ELEGANT the voltages need to be compensated
+
+                    value = (
+                        abs(
+                            (self.cells + 4.1)
+                            * self.cell_length
+                            * (1 / np.sqrt(2))
+                            * value
+                        )
+                        if key == "volt"
+                        else value
+                    )
+                    # If using rftmez0 or similar
+                    value = (
+                        abs(1e-3 / (np.sqrt(2)) * value) if key == "ez_peak" else value
+                    )
+                    # In CAVITY NKICK = n_cells
+                    value = 3 * self.cells if key == "n_kicks" and self.cells > 0 else value
+                    if key == "n_bins" and value > 0:
+                        print(
+                            "WARNING: Cavity n_bins is not zero - check log file to ensure correct behaviour!"
+                        )
+                    value = 1 if value is True else value
+                    value = 0 if value is False else value
+                tmpstring = ", " + key + " = " + str(value)
+                if len(string + tmpstring) > 76:
+                    wholestring += string + ",&\n"
+                    string = ""
+                    string += tmpstring[2::]
+                else:
+                    string += tmpstring
+        wholestring += string + ";\n"
+        self.field_definition_sdds = original_field_definition_sdds
+        self.longitudinal_wakefield_sdds = original_longitudinal_wakefield_sdds
+        self.transverse_wakefield_sdds = original_transverse_wakefield_sdds
+        return wholestring
+
+    def _write_Ocelot(self):
+        obj = type_conversion_rules_Ocelot[self.objecttype](eid=self.objectname)
+        k1 = self.k1 if self.k1 is not None else 0
+        k2 = self.k2 if self.k2 is not None else 0
+        keydict = merge_two_dicts(
+            {"k1": k1, "k2": k2},
+            merge_two_dicts(self.objectproperties, self.objectdefaults),
+        )
+        for key, value in keydict.items():
+            if not key in [
+                "name",
+                "type",
+                "commandtype",
+            ]:  # and self._convertKeword_Ocelot(key) in elements_Ocelot[self.objecttype]:
+                value = (
+                    getattr(self, key)
+                    if hasattr(self, key) and getattr(self, key) is not None
+                    else value
+                )
+                if self.objecttype in ["cavity", "rf_deflecting_cavity"]:
+                    if key == "field_amplitude":
+                        value = (
+                            value
+                            * 1e-9
+                            * abs(
+                                (self.cells + 4.1) * self.cell_length * (1 / np.sqrt(2))
+                            )
+                        )
+                setattr(obj, self._convertKeword_Ocelot(key), value)
+        scr = type_conversion_rules_Ocelot["screen"](eid=f"{self.objectname}_END")
+        return [obj, scr]
+
+    def _write_GPT(self, Brho, ccs="wcs", *args, **kwargs):
+        field_ref_pos = self.get_field_reference_position()
+        ccs_label, value_text = ccs.ccs_text(field_ref_pos, self.rotation)
+        relpos, _ = ccs.relative_position(field_ref_pos, self.global_rotation)
+        """
+        map1D_TM("wcs","z",linacposition,"mockup2m.gdf","Z","Ez",ffacl,phil,w);
+        wakefield("wcs","z",  6.78904 + 4.06667 / 2, 4.06667, 50, "Sz5um10mm.gdf", "z","","","Wz", "FieldFactorWz", 10 * 122 / 4.06667) ;
+        """
+        if self.crest is None:
+            self.crest = 0
+        subname = str(relpos[2]).replace(".", "")
+        if expand_substitution(self, self.field_definition_gdf) is not None:
+            output = (
+                "f"
+                + subname
+                + " = "
+                + str(self.frequency)
+                + ";\n"
+                + "w"
+                + subname
+                + " = 2*pi*f"
+                + subname
+                + ";\n"
+                + "phi"
+                + subname
+                + " = "
+                + str((self.crest + 90 - self.phase) % 360.0)
+                + "/deg;\n"
+            )
+            if self.Structure_Type == "TravellingWave":
+                output += (
+                    "ffac"
+                    + subname
+                    + " = "
+                    + str(
+                        (1 + (0.005 * self.length**1.5))
+                        * (9.0 / (2.0 * np.pi))
+                        * self.field_amplitude
+                    )
+                    + ";\n"
+                )
+            else:
+                output += "ffac" + subname + " = " + str(self.field_amplitude) + ";\n"
+
+            # if False and self.Structure_Type == 'TravellingWave' and hasattr(self, 'attenuation_constant') and hasattr(self, 'shunt_impedance') and hasattr(self, 'design_power') and hasattr(self, 'design_gamma'):
+            #     '''
+            #     trwlinac(ECS,ao,Rs,Po,P,Go,thetao,phi,w,L)
+            #     '''
+            #     relpos, relrot = ccs.relative_position(self.middle, self.global_rotation)
+            #     power = float(self.field_amplitude) / 25e6 * float(self.design_power)
+            #     output += 'trwlinac' + '( ' + ccs.name + ', "z", '+ str(relpos[2]+self.coupling_cell_length) + ', ' + str(self.attenuation_constant / self.length) + ', ' + str(float(self.shunt_impedance) / self.length)\
+            #             + ', ' + str(float(self.design_power) / self.length) + ', ' + str(power / self.length) + ', ' + str(1000/0.511) + ', ' + str(self.crest)\
+            #             + ', '+str(self.phase)+', w'+subname+', ' + str(self.length) + ');\n'
+            # else:
+            output += (
+                "map1D_TM"
+                + "( "
+                + ccs.name
+                + ", "
+                + ccs_label
+                + ", "
+                + value_text
+                + ', "'
+                + str(self.generate_field_file_name(self.field_definition_gdf))
+                + '", "Z","Ez", ffac'
+                + subname
+                + ", phi"
+                + subname
+                + ", w"
+                + subname
+                + ");\n"
+            )
+            if expand_substitution(self, self.wakefield_gdf) is not None:
+                output += (
+                    "wakefield("
+                    + ccs.name
+                    + ", "
+                    + ccs_label
+                    + ", "
+                    + value_text
+                    + ", "
+                    + str(self.length)
+                    + ', 50, "'
+                    + str(self.generate_field_file_name(self.wakefield_gdf))
+                    + '", "z","Wx","Wy","Wz", "FieldFactorWz", '
+                    + str(self.cells)
+                    + " / "
+                    + str(self.length)
+                    + ', "FieldFactorWx", '
+                    + str(self.cells)
+                    + " / "
+                    + str(self.length)
+                    + ', "FieldFactorWy", '
+                    + str(self.cells)
+                    + " / "
+                    + str(self.length)
+                    + ") ;\n"
+                )
+            else:
+                if (
+                    expand_substitution(self, self.longitudinal_wakefield_gdf)
+                    is not None
+                ):
+                    output += (
+                        "wakefield("
+                        + ccs.name
+                        + ", "
+                        + ccs_label
+                        + ", "
+                        + value_text
+                        + ", "
+                        + str(self.length)
+                        + ', 50, "'
+                        + str(
+                            self.generate_field_file_name(
+                                self.longitudinal_wakefield_gdf
+                            )
+                        )
+                        + '", "z","","","Wz", "FieldFactorWz", '
+                        + str(self.cells)
+                        + " / "
+                        + str(self.length)
+                        + ") ;\n"
+                    )
+                if expand_substitution(self, self.transverse_wakefield_gdf) is not None:
+                    output += (
+                        "wakefield("
+                        + ccs.name
+                        + ", "
+                        + ccs_label
+                        + ", "
+                        + value_text
+                        + ", "
+                        + str(self.length)
+                        + ', 50, "'
+                        + str(
+                            self.generate_field_file_name(self.transverse_wakefield_gdf)
+                        )
+                        + '", "z","Wx","Wy","", "FieldFactorWx", '
+                        + str(self.cells)
+                        + " / "
+                        + str(self.length)
+                        + ', "FieldFactorWy", '
+                        + str(self.cells)
+                        + " / "
+                        + str(self.length)
+                        + ") ;\n"
+                    )
+        else:
+            output = ""
+        return output