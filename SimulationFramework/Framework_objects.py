--- conflicted
+++ resolved
@@ -1,1576 +1,1561 @@
-import os
-import subprocess
-import yaml
-from munch import Munch
-from .Modules.merge_two_dicts import merge_two_dicts
-from .Modules.MathParser import MathParser
-from .FrameworkHelperFunctions import (
-    chunks,
-    expand_substitution,
-    checkValue,
-    chop,
-    copylink,
-)
-from .FrameworkHelperFunctions import _rotation_matrix
-<<<<<<< HEAD
-from .Codes.Ocelot import ocelot_conversion
-from ocelot.cpbd.elements import Marker, Aperture
-=======
->>>>>>> a9410e38
-import numpy as np
-
-if os.name == "nt":
-    # from .Modules.symmlinks import has_symlink_privilege
-    def has_symlink_privilege():
-        return False
-
-else:
-
-    def has_symlink_privilege():
-        return True
-
-
-with open(
-    os.path.dirname(os.path.abspath(__file__)) + "/Codes/type_conversion_rules.yaml",
-    "r",
-) as infile:
-    type_conversion_rules = yaml.safe_load(infile)
-    type_conversion_rules_Elegant = type_conversion_rules["elegant"]
-    type_conversion_rules_Names = type_conversion_rules["name"]
-
-with open(
-    os.path.dirname(os.path.abspath(__file__)) + "/Codes/Elegant/commands_Elegant.yaml",
-    "r",
-) as infile:
-    commandkeywords = yaml.safe_load(infile)
-
-with open(
-    os.path.dirname(os.path.abspath(__file__)) + "/Codes/elementkeywords.yaml", "r"
-) as infile:
-    elementkeywords = yaml.safe_load(infile)
-
-with open(
-    os.path.dirname(os.path.abspath(__file__))
-    + "/Codes/Elegant/keyword_conversion_rules_elegant.yaml",
-    "r",
-) as infile:
-    keyword_conversion_rules_elegant = yaml.safe_load(infile)
-
-with open(
-    os.path.dirname(os.path.abspath(__file__)) + "/Codes/Elegant/elements_Elegant.yaml",
-    "r",
-) as infile:
-    elements_Elegant = yaml.safe_load(infile)
-
-<<<<<<< HEAD
-type_conversion_rules_Ocelot = ocelot_conversion.ocelot_conversion_rules
-
-with open(
-    os.path.dirname(os.path.abspath(__file__))
-    + "/Codes/Ocelot/keyword_conversion_rules_ocelot.yaml",
-    "r",
-) as infile:
-    keyword_conversion_rules_ocelot = yaml.safe_load(infile)
-
-with open(
-    os.path.dirname(os.path.abspath(__file__)) + "/Codes/Ocelot/elements_Ocelot.yaml",
-    "r",
-) as infile:
-    elements_Ocelot = yaml.safe_load(infile)
-
-=======
->>>>>>> a9410e38
-
-class frameworkLattice(Munch):
-    def __init__(
-        self,
-        name,
-        file_block,
-        elementObjects,
-        groupObjects,
-        runSettings,
-        settings,
-        executables,
-        global_parameters,
-    ):
-        super(frameworkLattice, self).__init__()
-        self.global_parameters = global_parameters
-        self.objectname = name
-        for key, value in list(elementObjects.items()):
-            setattr(self, key, value)
-        self.allElementObjects = elementObjects
-        self.groupObjects = groupObjects
-        self.allElements = list(self.allElementObjects.keys())
-        self.file_block = file_block
-        self.settings = settings
-        self.globalSettings = (
-            settings["global"] if settings["global"] is not None else {"charge": None}
-        )
-        self.groupSettings = (
-            file_block["groups"]
-            if "groups" in file_block and file_block["groups"] is not None
-            else {}
-        )
-        self.update_groups()
-        self.executables = executables
-        self._csr_enable = True
-        self.csrDrifts = True
-        self.lscDrifts = True
-        self.lsc_bins = 20
-        self.lsc_high_frequency_cutoff_start = -1
-        self.lsc_high_frequency_cutoff_end = -1
-        self.lsc_low_frequency_cutoff_start = -1
-        self.lsc_low_frequency_cutoff_end = -1
-        self._sample_interval = (
-            self.file_block["input"]["sample_interval"]
-            if "input" in self.file_block
-            and "sample_interval" in self.file_block["input"]
-            else 1
-        )
-
-        # define settings for simulations with multiple runs
-        self.updateRunSettings(runSettings)
-
-    def insert_element(self, index, element):
-        for i, _ in enumerate(range(len(self.elements))):
-            k, v = self.elements.popitem(False)
-            self.elements[element.objectname if i == index else k] = element
-
-    @property
-    def csr_enable(self):
-        return self._csr_enable
-
-    @csr_enable.setter
-    def csr_enable(self, csr):
-        self.csrDrifts = csr
-        self._csr_enable = csr
-
-    @property
-    def sample_interval(self):
-        return self._sample_interval
-
-    @sample_interval.setter
-    def sample_interval(self, interval):
-        # print('Setting new sample_interval = ', interval)
-        self._sample_interval = interval
-
-    @property
-    def prefix(self):
-        if "input" not in self.file_block:
-            self.file_block["input"] = {}
-        if "prefix" not in self.file_block["input"]:
-            self.file_block["input"]["prefix"] = ""
-        return self.file_block["input"]["prefix"]
-
-    @prefix.setter
-    def prefix(self, prefix):
-        if "input" not in self.file_block:
-            self.file_block["input"] = {}
-        self.file_block["input"]["prefix"] = prefix
-
-    def update_groups(self):
-        for g in list(self.groupSettings.keys()):
-            if g in self.groupObjects:
-                setattr(self, g, self.groupObjects[g])
-                if self.groupSettings[g] is not None:
-                    self.groupObjects[g].update(**self.groupSettings[g])
-
-    def getElement(self, element, param=None):
-        if element in self.allElements:
-            if param is not None:
-                return getattr(self.allElementObjects[element], param.lower())
-            else:
-                return self.allElements[element]
-        elif element in list(self.groupObjects.keys()):
-            if param is not None:
-                return getattr(self.groupObjects[element], param.lower())
-            else:
-                return self.groupObjects[element]
-        else:
-            print(("WARNING: Element ", element, " does not exist"))
-            return {}
-
-    def getElementType(self, type, param=None):
-        if isinstance(type, (list, tuple)):
-            return [self.getElementType(t, param=param) for t in type]
-        if isinstance(param, (list, tuple)):
-            return zip(*[self.getElementType(type, param=p) for p in param])
-        return [
-            self.elements[element] if param is None else self.elements[element][param]
-            for element in list(self.elements.keys())
-            if self.elements[element].objecttype.lower() == type.lower()
-        ]
-
-    def setElementType(self, type, setting, values):
-        elems = self.getElementType(type)
-        if len(elems) == len(values):
-            for e, v in zip(elems, values):
-                e[setting] = v
-        else:
-            raise ValueError
-
-    @property
-    def quadrupoles(self):
-        return self.getElementType("quadrupole")
-
-    @property
-    def cavities(self):
-        return self.getElementType("cavity")
-
-    @property
-    def solenoids(self):
-        return self.getElementType("solenoid")
-
-    @property
-    def dipoles(self):
-        return self.getElementType("dipole")
-
-    @property
-    def kickers(self):
-        return self.getElementType("kicker")
-
-    @property
-    def dipoles_and_kickers(self):
-        return sorted(
-            self.getElementType("dipole") + self.getElementType("kicker"),
-            key=lambda x: x.position_end[2],
-        )
-
-    @property
-    def wakefields(self):
-        return self.getElementType("longitudinal_wakefield")
-
-    @property
-    def screens(self):
-        return self.getElementType("screen")
-
-    @property
-    def screens_and_bpms(self):
-        return sorted(
-            self.getElementType("screen")
-            + self.getElementType("beam_position_monitor"),
-            key=lambda x: x.position_start[2],
-        )
-
-    @property
-    def apertures(self):
-        return sorted(
-            self.getElementType("aperture") + self.getElementType("collimator"),
-            key=lambda x: x.position_start[2],
-        )
-
-    @property
-    def lines(self):
-        return list(self.lineObjects.keys())
-
-    @property
-    def start(self):
-        if "start_element" in self.file_block["output"]:
-            return self.file_block["output"]["start_element"]
-        elif "zstart" in self.file_block["output"]:
-            for e in list(self.allElementObjects.keys()):
-                if (
-                    self.allElementObjects[e].position_start[2]
-                    == self.file_block["output"]["zstart"]
-                ):
-                    return e
-        else:
-            return self.allElementObjects[0]
-
-    @property
-    def startObject(self):
-        return self.allElementObjects[self.start]
-
-    @property
-    def end(self):
-        if "end_element" in self.file_block["output"]:
-            return self.file_block["output"]["end_element"]
-        elif "zstop" in self.file_block["output"]:
-            endelems = []
-            for e in list(self.allElementObjects.keys()):
-                if (
-                    self.allElementObjects[e]["position_end"]
-                    == self.file_block["output"]["zstop"]
-                ):
-                    endelems.append(e)
-                elif (
-                    self.allElementObjects[e]["position_end"]
-                    > self.file_block["output"]["zstop"]
-                    and len(endelems) == 0
-                ):
-                    endelems.append(e)
-            return endelems[-1]
-        else:
-            return self.allElementObjects[0]
-
-    @property
-    def endObject(self):
-        return self.allElementObjects[self.end]
-
-    @property
-    def elements(self):
-        index_start = self.allElements.index(self.start)
-        index_end = self.allElements.index(self.end)
-        f = dict(
-            [
-                [e, self.allElementObjects[e]]
-                for e in self.allElements[index_start: index_end + 1]
-            ]
-        )
-        return f
-
-    def write(self):
-        pass
-
-    def run(self):
-        """Run the code with input 'filename'"""
-        command = self.executables[self.code] + [self.objectname]
-        with open(
-            os.path.relpath(
-                self.global_parameters["master_subdir"]
-                + "/"
-                + self.objectname
-                + ".log",
-                ".",
-            ),
-            "w",
-        ) as f:
-            subprocess.call(
-                command, stdout=f, cwd=self.global_parameters["master_subdir"]
-            )
-
-    def postProcess(self):
-        pass
-
-    def preProcess(self):
-        pass
-
-    def __repr__(self):
-        return self.elements
-
-    def __str__(self):
-        str = self.objectname + " = ("
-        for e in self.elements:
-            if len((str + e).splitlines()[-1]) > 60:
-                str += "&\n"
-            str += e + ", "
-        return str + ")"
-
-    def createDrifts(self):
-        """Insert drifts into a sequence of 'elements'"""
-        positions = []
-        originalelements = dict()
-        elementno = 0
-        newelements = dict()
-        for name in list(self.elements.keys()):
-            if not self.elements[name].subelement:
-                originalelements[name] = self.elements[name]
-                pos = np.array(self.allElementObjects[name].position_start)
-                # If element is a cavity, we need to offset the cavity by the coupling cell length
-                # to make it consistent with ASTRA
-                if originalelements[name].objecttype == "cavity" and hasattr(
-                    originalelements[name], "coupling_cell_length"
-                ):
-                    pos += originalelements[name].coupling_cell_length
-                    # print('Adding coupling_cell_length of ', originalelements[name].coupling_cell_length,'to the start position')
-                positions.append(pos)
-                positions.append(self.allElementObjects[name].position_end)
-        positions = positions[1:]
-        positions.append(positions[-1])
-        driftdata = list(
-            zip(iter(list(originalelements.items())), list(chunks(positions, 2)))
-        )
-
-        lscbins = self.lsc_bins if self.lscDrifts is True else 0
-        csr = 1 if self.csrDrifts is True else 0
-        lsc = 1 if self.lscDrifts is True else 0
-        drifttype = lscdrift if self.csrDrifts or self.lscDrifts else edrift
-
-        for e, d in driftdata:
-            if (
-                e[1]["objecttype"] == "screen"
-                or e[1]["objecttype"] == "beam_position_monitor"
-            ) and round(e[1]["length"] / 2, 6) > 0:
-                name = e[0] + "-drift-01"
-                newdrift = drifttype(
-                    name,
-                    global_parameters=self.global_parameters,
-                    **{
-                        "length": round(e[1]["length"] / 2, 6),
-                        "csr_enable": csr,
-                        "lsc_enable": lsc,
-                        "use_stupakov": 1,
-                        "csrdz": 0.01,
-                        "lsc_bins": lscbins,
-                        "lsc_high_frequency_cutoff_start": self.lsc_high_frequency_cutoff_start,
-                        "lsc_high_frequency_cutoff_end": self.lsc_high_frequency_cutoff_end,
-                        "lsc_low_frequency_cutoff_start": self.lsc_low_frequency_cutoff_start,
-                        "lsc_low_frequency_cutoff_end": self.lsc_low_frequency_cutoff_end,
-                    }
-                )
-                newelements[name] = newdrift
-                newelements[e[0]] = e[1]
-                name = e[0] + "-drift-02"
-                newdrift = drifttype(
-                    name,
-                    global_parameters=self.global_parameters,
-                    **{
-                        "length": round(e[1]["length"] / 2, 6),
-                        "csr_enable": csr,
-                        "lsc_enable": lsc,
-                        "use_stupakov": 1,
-                        "csrdz": 0.01,
-                        "lsc_bins": lscbins,
-                        "lsc_high_frequency_cutoff_start": self.lsc_high_frequency_cutoff_start,
-                        "lsc_high_frequency_cutoff_end": self.lsc_high_frequency_cutoff_end,
-                        "lsc_low_frequency_cutoff_start": self.lsc_low_frequency_cutoff_start,
-                        "lsc_low_frequency_cutoff_end": self.lsc_low_frequency_cutoff_end,
-                    }
-                )
-                newelements[name] = newdrift
-            else:
-                newelements[e[0]] = e[1]
-            if e[1]["objecttype"] == "dipole":
-                drifttype = (
-                    csrdrift
-                    if self.csrDrifts
-                    else lscdrift if self.lscDrifts else edrift
-                )
-            if len(d) > 1:
-                x1, y1, z1 = d[0]
-                x2, y2, z2 = d[1]
-                try:
-                    length = np.sqrt((x2 - x1) ** 2 + (y2 - y1) ** 2 + (z2 - z1) ** 2)
-                except Exception as exc:
-                    print("Element with error = ", e[0])
-                    print(d)
-                    raise exc
-                if round(length, 6) > 0:
-                    elementno += 1
-                    name = "drift" + str(elementno)
-                    middle = [(a + b) / 2.0 for a, b in zip(d[0], d[1])]
-                    newdrift = drifttype(
-                        name,
-                        global_parameters=self.global_parameters,
-                        **{
-                            "length": round(length, 6),
-                            "position_start": list(d[0]),
-                            "position_end": list(d[1]),
-                            "centre": middle,
-                            "csr_enable": csr,
-                            "lsc_enable": lsc,
-                            "use_stupakov": 1,
-                            "csrdz": 0.01,
-                            "lsc_bins": lscbins,
-                            "lsc_high_frequency_cutoff_start": self.lsc_high_frequency_cutoff_start,
-                            "lsc_high_frequency_cutoff_end": self.lsc_high_frequency_cutoff_end,
-                            "lsc_low_frequency_cutoff_start": self.lsc_low_frequency_cutoff_start,
-                            "lsc_low_frequency_cutoff_end": self.lsc_low_frequency_cutoff_end,
-                        }
-                    )
-                    newelements[name] = newdrift
-                elif length < 0:
-                    raise Exception("Lattice has negative drifts!", name, length)
-                    exit()
-        return newelements
-
-    def getSValues(self, drifts: bool = True, as_dict: bool = False, at_entrance=False):
-        elems = self.createDrifts()
-        s = [0]
-        for e in list(elems.values()):
-            s.append(s[-1] + e.length)
-        s = s[:-1] if at_entrance else s[1:]
-        if as_dict:
-            return dict(zip([e.objectname for e in elems.values()], s))
-        return list(s)
-
-    def getZValues(self, drifts: bool = True, as_dict: bool = False):
-        if drifts:
-            elems = self.createDrifts()
-        else:
-            elems = self.elements
-        if as_dict:
-            return {e.objectname: [e.start[2], e.end[2]] for e in elems.values()}
-        return [[e.start[2], e.end[2]] for e in elems.values()]
-
-    def getNames(self, drifts: bool = True):
-        if drifts:
-            elems = self.createDrifts()
-        else:
-            elems = self.elements
-        return [e.objectname for e in list(elems.values())]
-
-    def getElems(self, drifts: bool = True, as_dict: bool = False):
-        if drifts:
-            elems = self.createDrifts()
-        else:
-            elems = self.elements
-        if as_dict:
-            return {e.objectname: e for e in list(elems.values())}
-        return [e for e in list(elems.values())]
-
-    def getSNames(self):
-        s = self.getSValues()
-        names = self.getNames()
-        return list(zip(names, s))
-
-    def getSNamesElems(self):
-        s = self.getSValues()
-        names = self.getNames()
-        elems = self.getElems()
-        return names, elems, s
-
-    def getZNamesElems(self):
-        z = self.getZValues()
-        names = self.getNames()
-        elems = self.getElems()
-        return names, elems, z
-
-    def findS(self, elem):
-        if elem in self.allElements:
-            sNames = self.getSNames()
-            return [a for a in sNames if a[0] == elem]
-
-    def updateRunSettings(self, runSettings):
-        if isinstance(runSettings, runSetup):
-            self.runSettings = runSettings
-        else:
-            raise TypeError(
-                "runSettings argument passed to frameworkLattice.updateRunSettings is not a runSetup instance"
-            )
-
-
-class frameworkObject(Munch):
-
-    def __init__(self, objectname=None, objecttype=None, **kwargs):
-        super(frameworkObject, self).__init__()
-        if "global_parameters" in kwargs:
-            self.global_parameters = kwargs["global_parameters"]
-        if objectname is None:
-            raise NameError("Command does not have a name")
-        if objecttype is None:
-            raise NameError("Command does not have a type")
-        setattr(self, "objectdefaults", dict())
-        setattr(self, "objectname", objectname)
-        setattr(self, "objecttype", objecttype)
-        if self.objecttype in commandkeywords:
-            self.allowedkeywords = commandkeywords[self.objecttype]
-        elif self.objecttype in elementkeywords:
-            self.allowedkeywords = merge_two_dicts(
-                elementkeywords[self.objecttype]["keywords"],
-                elementkeywords["common"]["keywords"],
-            )
-            if "framework_keywords" in elementkeywords[self.objecttype]:
-                self.allowedkeywords = merge_two_dicts(
-                    self.allowedkeywords,
-                    elementkeywords[self.objecttype]["framework_keywords"],
-                )
-        else:
-            print(("Unknown type = ", objecttype))
-            raise NameError
-        self.allowedkeywords = [x.lower() for x in self.allowedkeywords]
-        for key, value in list(kwargs.items()):
-            self.add_property(key, value)
-
-    def change_Parameter(self, key, value):
-        setattr(self, key, value)
-
-    def add_property(self, key, value):
-        key = key.lower()
-        if key in self.allowedkeywords:
-            try:
-                setattr(self, key, value)
-            except Exception as e:
-                print((self.objecttype, "[", key, "]: ", e))
-
-    def add_properties(self, **keyvalues):
-        for key, value in keyvalues.items():
-            key = key.lower()
-            if key in self.allowedkeywords:
-                try:
-                    setattr(self, key, value)
-                except Exception as e:
-                    print((self.objecttype, "[", key, "]: ", e))
-
-    def add_default(self, key, value):
-        self.objectdefaults[key] = value
-
-    @property
-    def parameters(self):
-        return list(self.keys())
-
-    @property
-    def objectproperties(self):
-        return self
-
-    def __getitem__(self, key):
-        lkey = key.lower()
-        defaults = super(frameworkObject, self).__getitem__("objectdefaults")
-        if lkey in defaults:
-            try:
-                return super(frameworkObject, self).__getitem__(lkey)
-            except Exception:
-                return defaults[lkey]
-        else:
-            try:
-                return super(frameworkObject, self).__getitem__(lkey)
-            except Exception:
-                try:
-                    return super(frameworkObject, self).__getattribute__(key)
-                except Exception:
-                    return None
-
-    def __repr__(self):
-        string = ""
-        for k, v in list(self.items()):
-            string += "{} ({})".format(k, v) + "\n"
-        return string
-
-
-class frameworkCommand(frameworkObject):
-
-    def __init__(self, objectname=None, objecttype=None, **kwargs):
-        if objectname is None:
-            objectname = objecttype
-        super(frameworkCommand, self).__init__(objectname, objecttype, **kwargs)
-        if objecttype not in commandkeywords:
-            raise NameError("Command '%s' does not exist" % objecttype)
-
-    def write_Elegant(self):
-        string = "&" + self.objecttype + "\n"
-        for key in commandkeywords[self.objecttype]:
-            if (
-                key.lower() in self.objectproperties
-                and not key == "objectname"
-                and not key == "objecttype"
-                and not self.objectproperties[key.lower()] is None
-            ):
-                string += (
-                    "\t" + key + " = " + str(self.objectproperties[key.lower()]) + "\n"
-                )
-        string += "&end\n"
-        return string
-
-    def write_MAD8(self):
-        string = self.objecttype
-        # print(self.objecttype, self.objectproperties)
-        for key in commandkeywords[self.objecttype]:
-            if (
-                key.lower() in self.objectproperties
-                and not key == "name"
-                and not key == "type"
-                and not self.objectproperties[key.lower()] is None
-            ):
-                e = "," + key + "=" + str(self.objectproperties[key.lower()])
-                if len((string + e).splitlines()[-1]) > 79:
-                    string += ",&\n"
-                string += e
-        string += ";\n"
-        return string
-
-
-class frameworkGroup(object):
-    def __init__(self, name, elementObjects, type, elements, **kwargs):
-        super(frameworkGroup, self).__init__()
-        self.objectname = name
-        self.type = type
-        self.elements = elements
-        self.allElementObjects = elementObjects.elementObjects
-        self.allGroupObjects = elementObjects.groupObjects
-
-    def update(self, **kwargs):
-        pass
-
-    def get_Parameter(self, p):
-        try:
-            isinstance(type(self).p, p)
-            return getattr(self, p)
-        except Exception:
-            if self.elements[0] in self.allGroupObjects:
-                return self.allGroupObjects[self.elements[0]][p]
-            return self.allElementObjects[self.elements[0]][p]
-
-    def change_Parameter(self, p, v):
-        try:
-            getattr(self, p)
-            setattr(self, p, v)
-            if p == "angle":
-                self.set_angle(v)
-            # print ('Changing group ', self.objectname, ' ', p, ' = ', v, '  result = ', self.get_Parameter(p))
-        except Exception:
-            for e in self.elements:
-                setattr(self.allElementObjects[e], p, v)
-                # print ('Changing group elements ', self.objectname, ' ', p, ' = ', v, '  result = ', self.allElementObjects[self.elements[0]].objectname, self.get_Parameter(p))
-
-    # def __getattr__(self, p):
-    #     return self.get_Parameter(p)
-
-    def __repr__(self):
-        return [self.allElementObjects[e].objectname for e in self.elements]
-
-    def __str__(self):
-        return str([self.allElementObjects[e].objectname for e in self.elements])
-
-    def __getitem__(self, key):
-        return self.get_Parameter(key)
-
-    def __setitem__(self, key, value):
-        return self.change_Parameter(key, value)
-
-
-class element_group(frameworkGroup):
-    def __init__(self, name, elementObjects, type, elements, **kwargs):
-        super().__init__(name, elementObjects, type, elements, **kwargs)
-
-    def __str__(self):
-        return str([self.allElementObjects[e] for e in self.elements])
-
-
-class r56_group(frameworkGroup):
-    def __init__(self, name, elementObjects, type, elements, ratios, keys, **kwargs):
-        super().__init__(name, elementObjects, type, elements, **kwargs)
-        self.ratios = ratios
-        self.keys = keys
-        self._r56 = None
-
-    def __str__(self):
-        return str({e: k for e, k in zip(self.elements, self.keys)})
-
-    def get_Parameter(self, p):
-        if str(p) == "r56":
-            return self.r56
-        else:
-            super().get_Parameter(p)
-
-    @property
-    def r56(self):
-        return self._r56
-
-    @r56.setter
-    def r56(self, r56):
-        # print('Changing r56!', self._r56)
-        self._r56 = r56
-        data = {"r56": self._r56}
-        parser = MathParser(data)
-        values = [parser.parse(e) for e in self.ratios]
-        # print('\t', list(zip(self.elements, self.keys, values)))
-        for e, k, v in zip(self.elements, self.keys, values):
-            self.updateElements(e, k, v)
-
-    def updateElements(self, element, key, value):
-        # print('R56 : updateElements', element, key, value)
-        if isinstance(element, (list, tuple)):
-            [self.updateElements(e, key, value) for e in self.elements]
-        else:
-            if element in self.allElementObjects:
-                # print('R56 : updateElements : element', element, key, value)
-                self.allElementObjects[element].change_Parameter(key, value)
-            if element in self.allGroupObjects:
-                # print('R56 : updateElements : group', element, key, value)
-                self.allGroupObjects[element].change_Parameter(key, value)
-
-
-class chicane(frameworkGroup):
-    def __init__(self, name, elementObjects, type, elements, **kwargs):
-        super(chicane, self).__init__(name, elementObjects, type, elements, **kwargs)
-        self.ratios = (1, -1, -1, 1)
-
-    def update(self, **kwargs):
-        if "dipoleangle" in kwargs:
-            self.set_angle(kwargs["dipoleangle"])
-        if "width" in kwargs:
-            self.change_Parameter("width", kwargs["width"])
-        if "gap" in kwargs:
-            self.change_Parameter("gap", kwargs["gap"])
-
-    @property
-    def angle(self):
-        obj = [self.allElementObjects[e] for e in self.elements]
-        return float(obj[0].angle)
-
-    @angle.setter
-    def angle(self, theta):
-        "using setter! angle = ", theta
-        self.set_angle(theta)
-
-    # def set_angle2(self, a):
-    #     indices = list(sorted([list(self.allElementObjects).index(e) for e in self.elements]))
-    #     dipole_objs = [self.allElementObjects[e] for e in self.elements]
-    #     obj = [self.allElementObjects[list(self.allElementObjects)[e]] for e in range(indices[0],indices[-1]+1)]
-    #     starting_angle = obj[0].theta
-    #     dipole_number = 0
-    #     for i in range(len(obj)):
-    #         start = obj[i].position_start
-    #         x1 = np.transpose([start])
-    #         obj[i].global_rotation[2] = starting_angle
-    #         if obj[i] in dipole_objs:
-    #             start_angle = obj[i].angle
-    #             obj[i].angle = a*self.ratios[dipole_number]
-    #             if abs(obj[i].angle) > 0:
-    #                 scale = (np.tan(obj[i].angle/2.0) / obj[i].angle) / (np.tan(start_angle/2.0) / start_angle)
-    #             else:
-    #                 scale = 1
-    #             obj[i].length = obj[i].length / scale
-    #             dipole_number += 1
-    #             elem_angle = obj[i].angle
-    #         else:
-    #             elem_angle = obj[i].angle if obj[i].angle is not None else 0
-    #         if not obj[i] in dipole_objs:
-    #             obj[i].centre = list(obj[i].middle)
-    #         xstart, ystart, zstart = obj[i].position_end
-    #         if i < len(obj)-1:
-    #             xend, yend, zend = obj[i+1].position_start
-    #             angle = starting_angle + elem_angle
-    #             # print('angle = ', angle, starting_angle, obj[i+1].objectname)
-    #             length = float((zend - zstart))
-    #             endx = chop(float(xstart - np.tan(angle)*(length/2.0)))
-    #             obj[i+1].centre[0] =  endx
-    #             obj[i+1].global_rotation[2] =  angle
-    #             starting_angle += elem_angle
-
-    def set_angle(self, a):
-        indices = list(
-            sorted([list(self.allElementObjects).index(e) for e in self.elements])
-        )
-        dipole_objs = [self.allElementObjects[e] for e in self.elements]
-        obj = [
-            self.allElementObjects[list(self.allElementObjects)[e]]
-            for e in range(indices[0], indices[-1] + 1)
-        ]
-        dipole_number = 0
-        ref_pos = None
-        ref_angle = None
-        for i in range(len(obj)):
-            if dipole_number > 0:
-                # print('before',obj[i])
-                adj = obj[i].centre[2] - ref_pos[2]
-                # print('  adj', adj)
-                # print('  ref_angle', ref_angle)
-                obj[i].centre = [
-                    ref_pos[0] + np.tan(-1.0 * ref_angle) * adj,
-                    0,
-                    obj[i].centre[2],
-                ]
-                obj[i].global_rotation[2] = ref_angle
-                # print('after',obj[i])
-            if obj[i] in dipole_objs:
-                # print('DIPOLE before',obj[i])
-                ref_pos = obj[i].middle
-                obj[i].angle = a * self.ratios[dipole_number]
-                ref_angle = obj[i].global_rotation[2] + obj[i].angle
-                dipole_number += 1
-                # print('DIPOLE after',obj[i])
-        # print('\n\n\n')
-
-    def __str__(self):
-        return str(
-            [
-                [
-                    self.allElementObjects[e].objectname,
-                    self.allElementObjects[e].angle,
-                    self.allElementObjects[e].global_rotation[2],
-                    self.allElementObjects[e].position_start,
-                    self.allElementObjects[e].position_end,
-                ]
-                for e in self.elements
-            ]
-        )
-
-
-class s_chicane(chicane):
-    def __init__(self, name, elementObjects, type, elements, **kwargs):
-        super(s_chicane, self).__init__(name, elementObjects, type, elements, **kwargs)
-        self.ratios = (-1, 2, -2, 1)
-
-
-class frameworkCounter(dict):
-    def __init__(self, sub={}):
-        super(frameworkCounter, self).__init__()
-        self.sub = sub
-
-    def counter(self, type):
-        type = self.sub[type] if type in self.sub else type
-        if type not in self:
-            return 1
-        return self[type] + 1
-
-    def value(self, type):
-        type = self.sub[type] if type in self.sub else type
-        if type not in self:
-            return 1
-        return self[type]
-
-    def add(self, type, n=1):
-        type = self.sub[type] if type in self.sub else type
-        if type not in self:
-            self[type] = n
-        else:
-            self[type] += n
-        return self[type]
-
-    def subtract(self, type):
-        type = self.sub[type] if type in self.sub else type
-        if type not in self:
-            self[type] = 0
-        else:
-            self[type] = self[type] - 1 if self[type] > 0 else 0
-        return self[type]
-
-
-class frameworkElement(frameworkObject):
-
-    def __init__(self, elementName=None, elementType=None, **kwargs):
-        super().__init__(elementName, elementType, **kwargs)
-        self.add_default("length", 0)
-        self.add_property("position_errors", [0, 0, 0])
-        self.add_property("rotation_errors", [0, 0, 0])
-        self.add_default("global_rotation", [0, 0, 0])
-        self.add_default("rotation", [0, 0, 0])
-        self.add_default("starting_rotation", 0)
-        self.keyword_conversion_rules_elegant = keyword_conversion_rules_elegant[
-            "general"
-        ]
-        if elementType in keyword_conversion_rules_elegant:
-            self.keyword_conversion_rules_elegant = merge_two_dicts(
-                self.keyword_conversion_rules_elegant,
-                keyword_conversion_rules_elegant[elementType],
-            )
-<<<<<<< HEAD
-        if elementType in keyword_conversion_rules_elegant:
-            self.keyword_conversion_rules_elegant = merge_two_dicts(
-                self.keyword_conversion_rules_elegant,
-                keyword_conversion_rules_elegant[elementType],
-            )
-        self.keyword_conversion_rules_ocelot = keyword_conversion_rules_ocelot[
-            "general"
-        ]
-        if elementType in keyword_conversion_rules_ocelot:
-            self.keyword_conversion_rules_ocelot = merge_two_dicts(
-                self.keyword_conversion_rules_ocelot,
-                keyword_conversion_rules_ocelot[elementType],
-            )
-=======
->>>>>>> a9410e38
-
-    def __mul__(self, other):
-        return [self.objectproperties for x in range(other)]
-
-    def __rmul__(self, other):
-        return [self.objectproperties for x in range(other)]
-
-    def __neg__(self):
-        return self
-
-    def __repr__(self):
-        disallowed = [
-            "allowedkeywords",
-            "keyword_conversion_rules_elegant",
-            "objectdefaults",
-            "global_parameters",
-            "objectname",
-            "subelement",
-        ]
-        return repr(
-            {k.replace("object", ""): v for k, v in self.items() if k not in disallowed}
-        )
-
-    @property
-    def propertiesDict(self):
-        disallowed = [
-            "allowedkeywords",
-            "keyword_conversion_rules_elegant",
-            "objectdefaults",
-            "global_parameters",
-            "subelement",
-        ]
-        return {
-            k.replace("object", ""): v for k, v in self.items() if k not in disallowed
-        }
-
-    @property
-    def x(self):
-        return self.position_start[0]
-
-    @x.setter
-    def x(self, x):
-        self.position_start[0] = x
-        self.position_end[0] = x
-
-    @property
-    def y(self):
-        return self.position_start[1]
-
-    @y.setter
-    def y(self, y):
-        self.position_start[1] = y
-        self.position_end[1] = y
-
-    @property
-    def z(self):
-        return self.position_start[2]
-
-    @z.setter
-    def z(self, z):
-        self.position_start[2] = z
-        self.position_end[2] = z
-
-    @property
-    def dx(self):
-        return self.position_errors[0]
-
-    @dx.setter
-    def dx(self, x):
-        self.position_errors[0] = x
-
-    @property
-    def dy(self):
-        return self.position_errors[1]
-
-    @dy.setter
-    def dy(self, y):
-        self.position_errors[1] = y
-
-    @property
-    def dz(self):
-        return self.position_errors[2]
-
-    @dz.setter
-    def dz(self, z):
-        self.position_errors[2] = z
-
-    @property
-    def x_rot(self):
-        return self.global_rotation[1]
-
-    @property
-    def y_rot(self):
-        return self.global_rotation[2] + self.starting_rotation
-
-    @property
-    def z_rot(self):
-        return self.global_rotation[0]
-
-    @property
-    def dx_rot(self):
-        return self.rotation_errors[1]
-
-    @dx_rot.setter
-    def dx_rot(self, x):
-        self.rotation_errors[1] = x
-
-    @property
-    def dy_rot(self):
-        return self.rotation_errors[2]
-
-    @dy_rot.setter
-    def dy_rot(self, y):
-        self.rotation_errors[2] = y
-
-    @property
-    def dz_rot(self):
-        return self.rotation_errors[0]
-
-    @dz_rot.setter
-    def dz_rot(self, z):
-        self.rotation_errors[0] = z
-
-    @property
-    def tilt(self):
-        return self.dz_rot
-
-    @property
-    def PV(self):
-        if hasattr(self, "PV_root"):
-            return self.PV_root
-        else:
-            return self.objectName
-
-    @property
-    def get_field_amplitude(self):
-        if hasattr(self, "field_scale") and isinstance(self.field_scale, (int, float)):
-            return float(self.field_scale) * float(
-                expand_substitution(self, self.field_amplitude)
-            )
-        else:
-            return float(expand_substitution(self, self.field_amplitude))
-
-<<<<<<< HEAD
-=======
-    def get_field_reference_position(self):
-        if hasattr(self, 'field_reference_position'):
-            if self.field_reference_position.lower() == "start":
-                return self.start
-            elif self.field_reference_position.lower() == "middle":
-                return self.middle
-            elif self.field_reference_position.lower() == "end":
-                return self.end
-            else:
-                raise ValueError('field_reference_position should be (start/middle/end) not', self.field_reference_position)
-        else:
-            return self.middle
-
->>>>>>> a9410e38
-    @property
-    def theta(self):
-        if hasattr(self, "global_rotation") and self.global_rotation is not None:
-            rotation = (
-                self.global_rotation[2]
-                if len(self.global_rotation) == 3
-                else self.global_rotation
-            )
-        else:
-            rotation = 0
-        # if hasattr(self, 'starting_rotation') and self.starting_rotation is not None:
-        #     rotation +=  self.starting_rotation
-        return rotation
-
-    @property
-    def rotation_matrix(self):
-        return _rotation_matrix(self.theta)
-
-    def rotated_position(self, pos=[0, 0, 0], offset=None, theta=None):
-        if offset is None:
-            if not hasattr(self, "starting_offset") or self.starting_offset is None:
-                offset = [0, 0, 0]
-            else:
-                offset = self.starting_offset
-        if theta is None:
-            return chop(
-                np.dot(np.array(pos) - np.array(offset), self.rotation_matrix), 1e-6
-            )
-        else:
-            return chop(
-                np.dot(np.array(pos) - np.array(offset), _rotation_matrix(theta)), 1e-6
-            )
-
-    @property
-    def start(self):
-        return self.position_start
-
-    @property
-    def position_start(self):
-        middle = np.array(self.centre)
-        start = middle - self.rotated_position(
-            np.array([0, 0, self.length / 2.0]),
-            offset=self.starting_offset,
-            theta=self.y_rot,
-        )
-        return start
-
-    @property
-    def position_middle(self):
-        return self.centre
-
-    @property
-    def middle(self):
-        return self.centre
-
-    @property
-    def end(self):
-        return self.position_end
-
-    @property
-    def position_end(self):
-        start = np.array(self.position_start)
-        end = start + self.rotated_position(
-            np.array([0, 0, self.length]), offset=self.starting_offset, theta=self.y_rot
-        )
-        return end
-
-    def relative_position_from_centre(self, vec=[0, 0, 0]):
-        middle = np.array(self.centre)
-        return middle + self.rotated_position(
-            np.array(vec), offset=self.starting_offset, theta=self.y_rot
-        )
-
-    def relative_position_from_start(self, vec=[0, 0, 0]):
-        start = np.array(self.position_start)
-        return start + self.rotated_position(
-            np.array(vec), offset=self.starting_offset, theta=self.y_rot
-        )
-
-    def update_field_definition(self) -> None:
-        """Updates the field definitions to allow for the relative sub-directory location"""
-        if hasattr(self, "field_definition") and self.field_definition is not None:
-            self.field_definition = expand_substitution(self, self.field_definition)
-        if (
-            hasattr(self, "field_definition_sdds")
-            and self.field_definition_sdds is not None
-        ):
-            self.field_definition_sdds = expand_substitution(
-                self, self.field_definition_sdds
-            )
-        if (
-            hasattr(self, "field_definition_gdf")
-            and self.field_definition_gdf is not None
-        ):
-            self.field_definition_gdf = expand_substitution(
-                self, self.field_definition_gdf
-            )
-        if (
-            hasattr(self, "longitudinal_wakefield_sdds")
-            and self.longitudinal_wakefield_sdds is not None
-        ):
-            self.longitudinal_wakefield_sdds = expand_substitution(
-                self, self.longitudinal_wakefield_sdds
-            )
-        if (
-            hasattr(self, "transverse_wakefield_sdds")
-            and self.transverse_wakefield_sdds is not None
-        ):
-            self.transverse_wakefield_sdds = expand_substitution(
-                self, self.transverse_wakefield_sdds
-            )
-
-    def _write_ASTRA_dictionary(self, d, n=1):
-        output = ""
-        for k, v in list(d.items()):
-            if checkValue(self, v) is not None:
-                if "type" in v and v["type"] == "list":
-                    for i, l in enumerate(checkValue(self, v)):
-                        if n is not None:
-                            param_string = (
-                                k
-                                + "("
-                                + str(i + 1)
-                                + ","
-                                + str(n)
-                                + ") = "
-                                + str(l)
-                                + ", "
-                            )
-                        else:
-                            param_string = k + " = " + str(l) + "\n"
-                        if len((output + param_string).splitlines()[-1]) > 70:
-                            output += "\n"
-                        output += param_string
-                elif "type" in v and v["type"] == "array":
-                    if n is not None:
-                        param_string = k + "(" + str(n) + ") = ("
-                    else:
-                        param_string = k + " = ("
-                    for i, l in enumerate(checkValue(self, v)):
-                        param_string += str(l) + ", "
-                        if len((output + param_string).splitlines()[-1]) > 70:
-                            output += "\n"
-                    output += param_string[:-2] + "),\n"
-                elif "type" in v and v["type"] == "not_zero":
-                    if abs(checkValue(self, v)) > 0:
-                        if n is not None:
-                            param_string = (
-                                k
-                                + "("
-                                + str(n)
-                                + ") = "
-                                + str(checkValue(self, v))
-                                + ", "
-                            )
-                        else:
-                            param_string = k + " = " + str(checkValue(self, v)) + ",\n"
-                        if len((output + param_string).splitlines()[-1]) > 70:
-                            output += "\n"
-                        output += param_string
-                else:
-                    if n is not None:
-                        param_string = (
-                            k + "(" + str(n) + ") = " + str(checkValue(self, v)) + ", "
-                        )
-                    else:
-                        param_string = k + " = " + str(checkValue(self, v)) + ",\n"
-                    if len((output + param_string).splitlines()[-1]) > 70:
-                        output += "\n"
-                    output += param_string
-        return output[:-2]
-
-    def write_ASTRA(self, n, **kwargs):
-        self.update_field_definition()
-        return self._write_ASTRA(n, **kwargs)
-
-    def generate_field_file_name(self, param):
-        basename = os.path.basename(param).replace('"', "").replace("'", "")
-        location = os.path.abspath(
-            expand_substitution(self, param)
-            .replace("\\", "/")
-            .replace('"', "")
-            .replace("'", "")
-        )
-        efield_basename = os.path.abspath(
-            self.global_parameters["master_subdir"].replace("\\", "/")
-            + "/"
-            + basename.replace("\\", "/")
-        )
-        copylink(location, efield_basename)
-        return basename
-
-    def _write_Elegant(self):
-        self.update_field_definition()
-        wholestring = ""
-        etype = self._convertType_Elegant(self.objecttype)
-        string = self.objectname + ": " + etype
-        k1 = self.k1 if self.k1 is not None else 0
-        k2 = self.k2 if self.k2 is not None else 0
-        keydict = merge_two_dicts(
-            {"k1": k1, "k2": k2},
-            merge_two_dicts(self.objectproperties, self.objectdefaults),
-        )
-        for key, value in keydict.items():
-            if (
-                not key == "name"
-                and not key == "type"
-                and not key == "commandtype"
-                and self._convertKeyword_Elegant(key) in elements_Elegant[etype]
-            ):
-                value = (
-                    getattr(self, key)
-                    if hasattr(self, key) and getattr(self, key) is not None
-                    else value
-                )
-                key = self._convertKeyword_Elegant(key)
-                value = 1 if value is True else value
-                value = 0 if value is False else value
-                tmpstring = ", " + key + " = " + str(value)
-                if len(string + tmpstring) > 76:
-                    wholestring += string + ",&\n"
-                    string = ""
-                    string += tmpstring[2::]
-                else:
-                    string += tmpstring
-        wholestring += string + ";\n"
-        return wholestring
-
-    def write_Elegant(self):
-        if not self.subelement:
-            self.update_field_definition()
-            return self._write_Elegant()
-
-    def _convertType_Elegant(self, etype):
-        return (
-            type_conversion_rules_Elegant[etype]
-            if etype in type_conversion_rules_Elegant
-            else etype
-        )
-
-    def _convertKeyword_Elegant(self, keyword):
-        return (
-            self.keyword_conversion_rules_elegant[keyword]
-            if keyword in self.keyword_conversion_rules_elegant
-            else keyword
-        )
-
-<<<<<<< HEAD
-    def _write_Ocelot(self):
-        obj = type_conversion_rules_Ocelot[self.objecttype](eid=self.objectname)
-        k1 = self.k1 if self.k1 is not None else 0
-        k2 = self.k2 if self.k2 is not None else 0
-        keydict = merge_two_dicts(
-            {"k1": k1, "k2": k2},
-            merge_two_dicts(self.objectproperties, self.objectdefaults),
-        )
-        for key, value in keydict.items():
-            if (not key in ["name", "type", "commandtype"]) and (
-                not type(obj) in [Aperture, Marker]
-            ):
-                value = (
-                    getattr(self, key)
-                    if hasattr(self, key) and getattr(self, key) is not None
-                    else value
-                )
-                setattr(obj, self._convertKeword_Ocelot(key), value)
-        return obj
-
-    def write_Ocelot(self):
-        if not self.subelement:
-            return self._write_Ocelot()
-
-    def _convertType_Ocelot(self, etype):
-        return (
-            type_conversion_rules_Ocelot[etype]
-            if etype in type_conversion_rules_Ocelot
-            else etype
-        )
-
-    def _convertKeword_Ocelot(self, keyword):
-        return (
-            self.keyword_conversion_rules_ocelot[keyword]
-            if keyword in self.keyword_conversion_rules_ocelot
-            else keyword
-        )
-
-=======
->>>>>>> a9410e38
-    def _write_CSRTrack(self, n=0, **kwargs):
-        pass
-
-    def write_CSRTrack(self, n=0, **kwargs):
-        self.update_field_definition()
-        return self._write_CSRTrack(self, n, **kwargs)
-
-    def write_GPT(self, Brho, ccs="wcs", *args, **kwargs):
-        self.update_field_definition()
-        return self._write_GPT(Brho, ccs, *args, **kwargs)
-
-    def gpt_coordinates(self, position, rotation):
-        x, y, z = chop(position, 1e-6)
-        psi, phi, theta = rotation
-        output = ""
-        for c in [-x, y, z]:
-            output += str(c) + ", "
-        output += "cos(" + str(theta) + "), 0, -sin(" + str(theta) + "), 0, 1 ,0"
-        return output
-
-    def gpt_ccs(self, ccs):
-        return ccs
-
-    def array_names_string(self):
-        array_names = (
-            self.default_array_names if self.array_names is None else self.array_names
-        )
-        return ", ".join(['"' + name + '"' for name in array_names])
-
-
-class getGrids(object):
-
-    def __init__(self):
-        self.powersof8 = np.asarray([2 ** (j) for j in range(1, 20)])
-
-    def getGridSizes(self, x):
-        self.x = abs(x)
-        self.cuberoot = int(round(self.x ** (1.0 / 3)))
-        return max([4, self.find_nearest(self.powersof8, self.cuberoot)])
-
-    def find_nearest(self, array, value):
-        self.array = array
-        self.value = value
-        self.idx = (np.abs(self.array - self.value)).argmin()
-        return self.array[self.idx]
-
-
-class csrdrift(frameworkElement):
-
-    def __init__(self, name=None, type="csrdrift", **kwargs):
-        super().__init__(name, type, **kwargs)
-        self.add_default("lsc_interpolate", 1)
-
-    def _write_Elegant(self):
-        wholestring = ""
-        etype = self._convertType_Elegant(self.objecttype)
-        string = self.objectname + ": " + etype
-        for key, value in list(
-            merge_two_dicts(self.objectproperties, self.objectdefaults).items()
-        ):
-            if (
-                not key == "name"
-                and not key == "type"
-                and not key == "commandtype"
-                and self._convertKeyword_Elegant(key) in elements_Elegant[etype]
-            ):
-                value = (
-                    getattr(self, key)
-                    if hasattr(self, key) and getattr(self, key) is not None
-                    else value
-                )
-                key = self._convertKeyword_Elegant(key)
-                value = 1 if value is True else value
-                value = 0 if value is False else value
-                tmpstring = ", " + key + " = " + str(value)
-                if len(string + tmpstring) > 76:
-                    wholestring += string + ",&\n"
-                    string = ""
-                    string += tmpstring[2::]
-                else:
-                    string += tmpstring
-        wholestring += string + ";\n"
-        return wholestring
-
-
-class lscdrift(csrdrift):
-
-    def __init__(self, name=None, type="lscdrift", **kwargs):
-        super().__init__(name, type, **kwargs)
-
-
-class edrift(csrdrift):
-
-    def __init__(self, name=None, type="edrift", **kwargs):
-        super().__init__(name, type, **kwargs)
-
-
-class runSetup(object):
-    """class defining settings for simulations that include multiple runs"""
-
-    def __init__(self):
-        # define the number of runs and the random number seed
-        self.nruns = 1
-        self.seed = 0
-
-        # init errorElement and elementScan settings as None
-        self.elementErrors = None
-        self.elementScan = None
-
-    def setNRuns(self, nruns):
-        """sets the number of simulation runs to a new value"""
-        # enforce integer argument type
-        if isinstance(nruns, (int, float)):
-            self.nruns = int(nruns)
-        else:
-            raise TypeError(
-                "Argument nruns passed to runSetup instance must be an integer"
-            )
-
-    def setSeedValue(self, seed):
-        """sets the random number seed to a new value for all lattice objects"""
-        # enforce integer argument type
-        if isinstance(seed, (int, float)):
-            self.seed = int(seed)
-        else:
-            raise TypeError("Argument seed passed to runSetup must be an integer")
-
-    def loadElementErrors(self, file):
-        # load error definitions from markup file
-        if isinstance(file, str) and (".yaml" in file):
-            with open(file, "r") as infile:
-                error_setup = dict(yaml.safe_load(infile))
-        # define errors from dictionary
-        elif isinstance(file, dict):
-            error_setup = file
-
-        # assign the element error definitions
-        self.elementErrors = error_setup["elements"]
-        self.elementScan = None
-
-        # set the number of runs and random number seed, if available
-        if "nruns" in error_setup:
-            self.setNRuns(error_setup["nruns"])
-        if "seed" in error_setup:
-            self.setSeedValue(error_setup["seed"])
-
-    def setElementScan(self, name, item, scanrange, multiplicative=False):
-        """define a parameter scan for a single parameter of a given machine element"""
-        if not (isinstance(name, str) and isinstance(item, str)):
-            raise TypeError(
-                "Machine element name and item (parameter) must be defined as strings"
-            )
-
-        if (
-            isinstance(scanrange, (list, tuple, np.ndarray))
-            and (len(scanrange) == 2)
-            and all([isinstance(x, (float, int)) for x in scanrange])
-        ):
-            minval, maxval = scanrange
-        else:
-            raise TypeError("Scan range (min. and max.) must be defined as floats")
-
-        if not isinstance(multiplicative, bool):
-            raise ValueError(
-                "Argument multiplicative passed to runSetup.setElementScan must be a boolean"
-            )
-
-        # if no type errors were raised, build an assign a dictionary
-        self.elementScan = {
-            "name": name,
-            "item": item,
-            "min": minval,
-            "max": maxval,
-            "multiplicative": multiplicative,
-        }
-        self.elementErrors = None
+import os
+import subprocess
+import yaml
+from munch import Munch
+from .Modules.merge_two_dicts import merge_two_dicts
+from .Modules.MathParser import MathParser
+from .FrameworkHelperFunctions import (
+    chunks,
+    expand_substitution,
+    checkValue,
+    chop,
+    copylink,
+)
+from .FrameworkHelperFunctions import _rotation_matrix
+from .Codes.Ocelot import ocelot_conversion
+from ocelot.cpbd.elements import Marker, Aperture
+import numpy as np
+
+if os.name == "nt":
+    # from .Modules.symmlinks import has_symlink_privilege
+    def has_symlink_privilege():
+        return False
+
+else:
+
+    def has_symlink_privilege():
+        return True
+
+
+with open(
+    os.path.dirname(os.path.abspath(__file__)) + "/Codes/type_conversion_rules.yaml",
+    "r",
+) as infile:
+    type_conversion_rules = yaml.safe_load(infile)
+    type_conversion_rules_Elegant = type_conversion_rules["elegant"]
+    type_conversion_rules_Names = type_conversion_rules["name"]
+
+with open(
+    os.path.dirname(os.path.abspath(__file__)) + "/Codes/Elegant/commands_Elegant.yaml",
+    "r",
+) as infile:
+    commandkeywords = yaml.safe_load(infile)
+
+with open(
+    os.path.dirname(os.path.abspath(__file__)) + "/Codes/elementkeywords.yaml", "r"
+) as infile:
+    elementkeywords = yaml.safe_load(infile)
+
+with open(
+    os.path.dirname(os.path.abspath(__file__))
+    + "/Codes/Elegant/keyword_conversion_rules_elegant.yaml",
+    "r",
+) as infile:
+    keyword_conversion_rules_elegant = yaml.safe_load(infile)
+
+with open(
+    os.path.dirname(os.path.abspath(__file__)) + "/Codes/Elegant/elements_Elegant.yaml",
+    "r",
+) as infile:
+    elements_Elegant = yaml.safe_load(infile)
+
+type_conversion_rules_Ocelot = ocelot_conversion.ocelot_conversion_rules
+
+with open(
+    os.path.dirname(os.path.abspath(__file__))
+    + "/Codes/Ocelot/keyword_conversion_rules_ocelot.yaml",
+    "r",
+) as infile:
+    keyword_conversion_rules_ocelot = yaml.safe_load(infile)
+
+with open(
+    os.path.dirname(os.path.abspath(__file__)) + "/Codes/Ocelot/elements_Ocelot.yaml",
+    "r",
+) as infile:
+    elements_Ocelot = yaml.safe_load(infile)
+
+
+class frameworkLattice(Munch):
+    def __init__(
+        self,
+        name,
+        file_block,
+        elementObjects,
+        groupObjects,
+        runSettings,
+        settings,
+        executables,
+        global_parameters,
+    ):
+        super(frameworkLattice, self).__init__()
+        self.global_parameters = global_parameters
+        self.objectname = name
+        for key, value in list(elementObjects.items()):
+            setattr(self, key, value)
+        self.allElementObjects = elementObjects
+        self.groupObjects = groupObjects
+        self.allElements = list(self.allElementObjects.keys())
+        self.file_block = file_block
+        self.settings = settings
+        self.globalSettings = (
+            settings["global"] if settings["global"] is not None else {"charge": None}
+        )
+        self.groupSettings = (
+            file_block["groups"]
+            if "groups" in file_block and file_block["groups"] is not None
+            else {}
+        )
+        self.update_groups()
+        self.executables = executables
+        self._csr_enable = True
+        self.csrDrifts = True
+        self.lscDrifts = True
+        self.lsc_bins = 20
+        self.lsc_high_frequency_cutoff_start = -1
+        self.lsc_high_frequency_cutoff_end = -1
+        self.lsc_low_frequency_cutoff_start = -1
+        self.lsc_low_frequency_cutoff_end = -1
+        self._sample_interval = (
+            self.file_block["input"]["sample_interval"]
+            if "input" in self.file_block
+            and "sample_interval" in self.file_block["input"]
+            else 1
+        )
+
+        # define settings for simulations with multiple runs
+        self.updateRunSettings(runSettings)
+
+    def insert_element(self, index, element):
+        for i, _ in enumerate(range(len(self.elements))):
+            k, v = self.elements.popitem(False)
+            self.elements[element.objectname if i == index else k] = element
+
+    @property
+    def csr_enable(self):
+        return self._csr_enable
+
+    @csr_enable.setter
+    def csr_enable(self, csr):
+        self.csrDrifts = csr
+        self._csr_enable = csr
+
+    @property
+    def sample_interval(self):
+        return self._sample_interval
+
+    @sample_interval.setter
+    def sample_interval(self, interval):
+        # print('Setting new sample_interval = ', interval)
+        self._sample_interval = interval
+
+    @property
+    def prefix(self):
+        if "input" not in self.file_block:
+            self.file_block["input"] = {}
+        if "prefix" not in self.file_block["input"]:
+            self.file_block["input"]["prefix"] = ""
+        return self.file_block["input"]["prefix"]
+
+    @prefix.setter
+    def prefix(self, prefix):
+        if "input" not in self.file_block:
+            self.file_block["input"] = {}
+        self.file_block["input"]["prefix"] = prefix
+
+    def update_groups(self):
+        for g in list(self.groupSettings.keys()):
+            if g in self.groupObjects:
+                setattr(self, g, self.groupObjects[g])
+                if self.groupSettings[g] is not None:
+                    self.groupObjects[g].update(**self.groupSettings[g])
+
+    def getElement(self, element, param=None):
+        if element in self.allElements:
+            if param is not None:
+                return getattr(self.allElementObjects[element], param.lower())
+            else:
+                return self.allElements[element]
+        elif element in list(self.groupObjects.keys()):
+            if param is not None:
+                return getattr(self.groupObjects[element], param.lower())
+            else:
+                return self.groupObjects[element]
+        else:
+            print(("WARNING: Element ", element, " does not exist"))
+            return {}
+
+    def getElementType(self, type, param=None):
+        if isinstance(type, (list, tuple)):
+            return [self.getElementType(t, param=param) for t in type]
+        if isinstance(param, (list, tuple)):
+            return zip(*[self.getElementType(type, param=p) for p in param])
+        return [
+            self.elements[element] if param is None else self.elements[element][param]
+            for element in list(self.elements.keys())
+            if self.elements[element].objecttype.lower() == type.lower()
+        ]
+
+    def setElementType(self, type, setting, values):
+        elems = self.getElementType(type)
+        if len(elems) == len(values):
+            for e, v in zip(elems, values):
+                e[setting] = v
+        else:
+            raise ValueError
+
+    @property
+    def quadrupoles(self):
+        return self.getElementType("quadrupole")
+
+    @property
+    def cavities(self):
+        return self.getElementType("cavity")
+
+    @property
+    def solenoids(self):
+        return self.getElementType("solenoid")
+
+    @property
+    def dipoles(self):
+        return self.getElementType("dipole")
+
+    @property
+    def kickers(self):
+        return self.getElementType("kicker")
+
+    @property
+    def dipoles_and_kickers(self):
+        return sorted(
+            self.getElementType("dipole") + self.getElementType("kicker"),
+            key=lambda x: x.position_end[2],
+        )
+
+    @property
+    def wakefields(self):
+        return self.getElementType("longitudinal_wakefield")
+
+    @property
+    def screens(self):
+        return self.getElementType("screen")
+
+    @property
+    def screens_and_bpms(self):
+        return sorted(
+            self.getElementType("screen")
+            + self.getElementType("beam_position_monitor"),
+            key=lambda x: x.position_start[2],
+        )
+
+    @property
+    def apertures(self):
+        return sorted(
+            self.getElementType("aperture") + self.getElementType("collimator"),
+            key=lambda x: x.position_start[2],
+        )
+
+    @property
+    def lines(self):
+        return list(self.lineObjects.keys())
+
+    @property
+    def start(self):
+        if "start_element" in self.file_block["output"]:
+            return self.file_block["output"]["start_element"]
+        elif "zstart" in self.file_block["output"]:
+            for e in list(self.allElementObjects.keys()):
+                if (
+                    self.allElementObjects[e].position_start[2]
+                    == self.file_block["output"]["zstart"]
+                ):
+                    return e
+        else:
+            return self.allElementObjects[0]
+
+    @property
+    def startObject(self):
+        return self.allElementObjects[self.start]
+
+    @property
+    def end(self):
+        if "end_element" in self.file_block["output"]:
+            return self.file_block["output"]["end_element"]
+        elif "zstop" in self.file_block["output"]:
+            endelems = []
+            for e in list(self.allElementObjects.keys()):
+                if (
+                    self.allElementObjects[e]["position_end"]
+                    == self.file_block["output"]["zstop"]
+                ):
+                    endelems.append(e)
+                elif (
+                    self.allElementObjects[e]["position_end"]
+                    > self.file_block["output"]["zstop"]
+                    and len(endelems) == 0
+                ):
+                    endelems.append(e)
+            return endelems[-1]
+        else:
+            return self.allElementObjects[0]
+
+    @property
+    def endObject(self):
+        return self.allElementObjects[self.end]
+
+    @property
+    def elements(self):
+        index_start = self.allElements.index(self.start)
+        index_end = self.allElements.index(self.end)
+        f = dict(
+            [
+                [e, self.allElementObjects[e]]
+                for e in self.allElements[index_start: index_end + 1]
+            ]
+        )
+        return f
+
+    def write(self):
+        pass
+
+    def run(self):
+        """Run the code with input 'filename'"""
+        command = self.executables[self.code] + [self.objectname]
+        with open(
+            os.path.relpath(
+                self.global_parameters["master_subdir"]
+                + "/"
+                + self.objectname
+                + ".log",
+                ".",
+            ),
+            "w",
+        ) as f:
+            subprocess.call(
+                command, stdout=f, cwd=self.global_parameters["master_subdir"]
+            )
+
+    def postProcess(self):
+        pass
+
+    def preProcess(self):
+        pass
+
+    def __repr__(self):
+        return self.elements
+
+    def __str__(self):
+        str = self.objectname + " = ("
+        for e in self.elements:
+            if len((str + e).splitlines()[-1]) > 60:
+                str += "&\n"
+            str += e + ", "
+        return str + ")"
+
+    def createDrifts(self):
+        """Insert drifts into a sequence of 'elements'"""
+        positions = []
+        originalelements = dict()
+        elementno = 0
+        newelements = dict()
+        for name in list(self.elements.keys()):
+            if not self.elements[name].subelement:
+                originalelements[name] = self.elements[name]
+                pos = np.array(self.allElementObjects[name].position_start)
+                # If element is a cavity, we need to offset the cavity by the coupling cell length
+                # to make it consistent with ASTRA
+                if originalelements[name].objecttype == "cavity" and hasattr(
+                    originalelements[name], "coupling_cell_length"
+                ):
+                    pos += originalelements[name].coupling_cell_length
+                    # print('Adding coupling_cell_length of ', originalelements[name].coupling_cell_length,'to the start position')
+                positions.append(pos)
+                positions.append(self.allElementObjects[name].position_end)
+        positions = positions[1:]
+        positions.append(positions[-1])
+        driftdata = list(
+            zip(iter(list(originalelements.items())), list(chunks(positions, 2)))
+        )
+
+        lscbins = self.lsc_bins if self.lscDrifts is True else 0
+        csr = 1 if self.csrDrifts is True else 0
+        lsc = 1 if self.lscDrifts is True else 0
+        drifttype = lscdrift if self.csrDrifts or self.lscDrifts else edrift
+
+        for e, d in driftdata:
+            if (
+                e[1]["objecttype"] == "screen"
+                or e[1]["objecttype"] == "beam_position_monitor"
+            ) and round(e[1]["length"] / 2, 6) > 0:
+                name = e[0] + "-drift-01"
+                newdrift = drifttype(
+                    name,
+                    global_parameters=self.global_parameters,
+                    **{
+                        "length": round(e[1]["length"] / 2, 6),
+                        "csr_enable": csr,
+                        "lsc_enable": lsc,
+                        "use_stupakov": 1,
+                        "csrdz": 0.01,
+                        "lsc_bins": lscbins,
+                        "lsc_high_frequency_cutoff_start": self.lsc_high_frequency_cutoff_start,
+                        "lsc_high_frequency_cutoff_end": self.lsc_high_frequency_cutoff_end,
+                        "lsc_low_frequency_cutoff_start": self.lsc_low_frequency_cutoff_start,
+                        "lsc_low_frequency_cutoff_end": self.lsc_low_frequency_cutoff_end,
+                    }
+                )
+                newelements[name] = newdrift
+                newelements[e[0]] = e[1]
+                name = e[0] + "-drift-02"
+                newdrift = drifttype(
+                    name,
+                    global_parameters=self.global_parameters,
+                    **{
+                        "length": round(e[1]["length"] / 2, 6),
+                        "csr_enable": csr,
+                        "lsc_enable": lsc,
+                        "use_stupakov": 1,
+                        "csrdz": 0.01,
+                        "lsc_bins": lscbins,
+                        "lsc_high_frequency_cutoff_start": self.lsc_high_frequency_cutoff_start,
+                        "lsc_high_frequency_cutoff_end": self.lsc_high_frequency_cutoff_end,
+                        "lsc_low_frequency_cutoff_start": self.lsc_low_frequency_cutoff_start,
+                        "lsc_low_frequency_cutoff_end": self.lsc_low_frequency_cutoff_end,
+                    }
+                )
+                newelements[name] = newdrift
+            else:
+                newelements[e[0]] = e[1]
+            if e[1]["objecttype"] == "dipole":
+                drifttype = (
+                    csrdrift
+                    if self.csrDrifts
+                    else lscdrift if self.lscDrifts else edrift
+                )
+            if len(d) > 1:
+                x1, y1, z1 = d[0]
+                x2, y2, z2 = d[1]
+                try:
+                    length = np.sqrt((x2 - x1) ** 2 + (y2 - y1) ** 2 + (z2 - z1) ** 2)
+                except Exception as exc:
+                    print("Element with error = ", e[0])
+                    print(d)
+                    raise exc
+                if round(length, 6) > 0:
+                    elementno += 1
+                    name = "drift" + str(elementno)
+                    middle = [(a + b) / 2.0 for a, b in zip(d[0], d[1])]
+                    newdrift = drifttype(
+                        name,
+                        global_parameters=self.global_parameters,
+                        **{
+                            "length": round(length, 6),
+                            "position_start": list(d[0]),
+                            "position_end": list(d[1]),
+                            "centre": middle,
+                            "csr_enable": csr,
+                            "lsc_enable": lsc,
+                            "use_stupakov": 1,
+                            "csrdz": 0.01,
+                            "lsc_bins": lscbins,
+                            "lsc_high_frequency_cutoff_start": self.lsc_high_frequency_cutoff_start,
+                            "lsc_high_frequency_cutoff_end": self.lsc_high_frequency_cutoff_end,
+                            "lsc_low_frequency_cutoff_start": self.lsc_low_frequency_cutoff_start,
+                            "lsc_low_frequency_cutoff_end": self.lsc_low_frequency_cutoff_end,
+                        }
+                    )
+                    newelements[name] = newdrift
+                elif length < 0:
+                    raise Exception("Lattice has negative drifts!", name, length)
+                    exit()
+        return newelements
+
+    def getSValues(self, drifts: bool = True, as_dict: bool = False, at_entrance=False):
+        elems = self.createDrifts()
+        s = [0]
+        for e in list(elems.values()):
+            s.append(s[-1] + e.length)
+        s = s[:-1] if at_entrance else s[1:]
+        if as_dict:
+            return dict(zip([e.objectname for e in elems.values()], s))
+        return list(s)
+
+    def getZValues(self, drifts: bool = True, as_dict: bool = False):
+        if drifts:
+            elems = self.createDrifts()
+        else:
+            elems = self.elements
+        if as_dict:
+            return {e.objectname: [e.start[2], e.end[2]] for e in elems.values()}
+        return [[e.start[2], e.end[2]] for e in elems.values()]
+
+    def getNames(self, drifts: bool = True):
+        if drifts:
+            elems = self.createDrifts()
+        else:
+            elems = self.elements
+        return [e.objectname for e in list(elems.values())]
+
+    def getElems(self, drifts: bool = True, as_dict: bool = False):
+        if drifts:
+            elems = self.createDrifts()
+        else:
+            elems = self.elements
+        if as_dict:
+            return {e.objectname: e for e in list(elems.values())}
+        return [e for e in list(elems.values())]
+
+    def getSNames(self):
+        s = self.getSValues()
+        names = self.getNames()
+        return list(zip(names, s))
+
+    def getSNamesElems(self):
+        s = self.getSValues()
+        names = self.getNames()
+        elems = self.getElems()
+        return names, elems, s
+
+    def getZNamesElems(self):
+        z = self.getZValues()
+        names = self.getNames()
+        elems = self.getElems()
+        return names, elems, z
+
+    def findS(self, elem):
+        if elem in self.allElements:
+            sNames = self.getSNames()
+            return [a for a in sNames if a[0] == elem]
+
+    def updateRunSettings(self, runSettings):
+        if isinstance(runSettings, runSetup):
+            self.runSettings = runSettings
+        else:
+            raise TypeError(
+                "runSettings argument passed to frameworkLattice.updateRunSettings is not a runSetup instance"
+            )
+
+
+class frameworkObject(Munch):
+
+    def __init__(self, objectname=None, objecttype=None, **kwargs):
+        super(frameworkObject, self).__init__()
+        if "global_parameters" in kwargs:
+            self.global_parameters = kwargs["global_parameters"]
+        if objectname is None:
+            raise NameError("Command does not have a name")
+        if objecttype is None:
+            raise NameError("Command does not have a type")
+        setattr(self, "objectdefaults", dict())
+        setattr(self, "objectname", objectname)
+        setattr(self, "objecttype", objecttype)
+        if self.objecttype in commandkeywords:
+            self.allowedkeywords = commandkeywords[self.objecttype]
+        elif self.objecttype in elementkeywords:
+            self.allowedkeywords = merge_two_dicts(
+                elementkeywords[self.objecttype]["keywords"],
+                elementkeywords["common"]["keywords"],
+            )
+            if "framework_keywords" in elementkeywords[self.objecttype]:
+                self.allowedkeywords = merge_two_dicts(
+                    self.allowedkeywords,
+                    elementkeywords[self.objecttype]["framework_keywords"],
+                )
+        else:
+            print(("Unknown type = ", objecttype))
+            raise NameError
+        self.allowedkeywords = [x.lower() for x in self.allowedkeywords]
+        for key, value in list(kwargs.items()):
+            self.add_property(key, value)
+
+    def change_Parameter(self, key, value):
+        setattr(self, key, value)
+
+    def add_property(self, key, value):
+        key = key.lower()
+        if key in self.allowedkeywords:
+            try:
+                setattr(self, key, value)
+            except Exception as e:
+                print((self.objecttype, "[", key, "]: ", e))
+
+    def add_properties(self, **keyvalues):
+        for key, value in keyvalues.items():
+            key = key.lower()
+            if key in self.allowedkeywords:
+                try:
+                    setattr(self, key, value)
+                except Exception as e:
+                    print((self.objecttype, "[", key, "]: ", e))
+
+    def add_default(self, key, value):
+        self.objectdefaults[key] = value
+
+    @property
+    def parameters(self):
+        return list(self.keys())
+
+    @property
+    def objectproperties(self):
+        return self
+
+    def __getitem__(self, key):
+        lkey = key.lower()
+        defaults = super(frameworkObject, self).__getitem__("objectdefaults")
+        if lkey in defaults:
+            try:
+                return super(frameworkObject, self).__getitem__(lkey)
+            except Exception:
+                return defaults[lkey]
+        else:
+            try:
+                return super(frameworkObject, self).__getitem__(lkey)
+            except Exception:
+                try:
+                    return super(frameworkObject, self).__getattribute__(key)
+                except Exception:
+                    return None
+
+    def __repr__(self):
+        string = ""
+        for k, v in list(self.items()):
+            string += "{} ({})".format(k, v) + "\n"
+        return string
+
+
+class frameworkCommand(frameworkObject):
+
+    def __init__(self, objectname=None, objecttype=None, **kwargs):
+        if objectname is None:
+            objectname = objecttype
+        super(frameworkCommand, self).__init__(objectname, objecttype, **kwargs)
+        if objecttype not in commandkeywords:
+            raise NameError("Command '%s' does not exist" % objecttype)
+
+    def write_Elegant(self):
+        string = "&" + self.objecttype + "\n"
+        for key in commandkeywords[self.objecttype]:
+            if (
+                key.lower() in self.objectproperties
+                and not key == "objectname"
+                and not key == "objecttype"
+                and not self.objectproperties[key.lower()] is None
+            ):
+                string += (
+                    "\t" + key + " = " + str(self.objectproperties[key.lower()]) + "\n"
+                )
+        string += "&end\n"
+        return string
+
+    def write_MAD8(self):
+        string = self.objecttype
+        # print(self.objecttype, self.objectproperties)
+        for key in commandkeywords[self.objecttype]:
+            if (
+                key.lower() in self.objectproperties
+                and not key == "name"
+                and not key == "type"
+                and not self.objectproperties[key.lower()] is None
+            ):
+                e = "," + key + "=" + str(self.objectproperties[key.lower()])
+                if len((string + e).splitlines()[-1]) > 79:
+                    string += ",&\n"
+                string += e
+        string += ";\n"
+        return string
+
+
+class frameworkGroup(object):
+    def __init__(self, name, elementObjects, type, elements, **kwargs):
+        super(frameworkGroup, self).__init__()
+        self.objectname = name
+        self.type = type
+        self.elements = elements
+        self.allElementObjects = elementObjects.elementObjects
+        self.allGroupObjects = elementObjects.groupObjects
+
+    def update(self, **kwargs):
+        pass
+
+    def get_Parameter(self, p):
+        try:
+            isinstance(type(self).p, p)
+            return getattr(self, p)
+        except Exception:
+            if self.elements[0] in self.allGroupObjects:
+                return self.allGroupObjects[self.elements[0]][p]
+            return self.allElementObjects[self.elements[0]][p]
+
+    def change_Parameter(self, p, v):
+        try:
+            getattr(self, p)
+            setattr(self, p, v)
+            if p == "angle":
+                self.set_angle(v)
+            # print ('Changing group ', self.objectname, ' ', p, ' = ', v, '  result = ', self.get_Parameter(p))
+        except Exception:
+            for e in self.elements:
+                setattr(self.allElementObjects[e], p, v)
+                # print ('Changing group elements ', self.objectname, ' ', p, ' = ', v, '  result = ', self.allElementObjects[self.elements[0]].objectname, self.get_Parameter(p))
+
+    # def __getattr__(self, p):
+    #     return self.get_Parameter(p)
+
+    def __repr__(self):
+        return [self.allElementObjects[e].objectname for e in self.elements]
+
+    def __str__(self):
+        return str([self.allElementObjects[e].objectname for e in self.elements])
+
+    def __getitem__(self, key):
+        return self.get_Parameter(key)
+
+    def __setitem__(self, key, value):
+        return self.change_Parameter(key, value)
+
+
+class element_group(frameworkGroup):
+    def __init__(self, name, elementObjects, type, elements, **kwargs):
+        super().__init__(name, elementObjects, type, elements, **kwargs)
+
+    def __str__(self):
+        return str([self.allElementObjects[e] for e in self.elements])
+
+
+class r56_group(frameworkGroup):
+    def __init__(self, name, elementObjects, type, elements, ratios, keys, **kwargs):
+        super().__init__(name, elementObjects, type, elements, **kwargs)
+        self.ratios = ratios
+        self.keys = keys
+        self._r56 = None
+
+    def __str__(self):
+        return str({e: k for e, k in zip(self.elements, self.keys)})
+
+    def get_Parameter(self, p):
+        if str(p) == "r56":
+            return self.r56
+        else:
+            super().get_Parameter(p)
+
+    @property
+    def r56(self):
+        return self._r56
+
+    @r56.setter
+    def r56(self, r56):
+        # print('Changing r56!', self._r56)
+        self._r56 = r56
+        data = {"r56": self._r56}
+        parser = MathParser(data)
+        values = [parser.parse(e) for e in self.ratios]
+        # print('\t', list(zip(self.elements, self.keys, values)))
+        for e, k, v in zip(self.elements, self.keys, values):
+            self.updateElements(e, k, v)
+
+    def updateElements(self, element, key, value):
+        # print('R56 : updateElements', element, key, value)
+        if isinstance(element, (list, tuple)):
+            [self.updateElements(e, key, value) for e in self.elements]
+        else:
+            if element in self.allElementObjects:
+                # print('R56 : updateElements : element', element, key, value)
+                self.allElementObjects[element].change_Parameter(key, value)
+            if element in self.allGroupObjects:
+                # print('R56 : updateElements : group', element, key, value)
+                self.allGroupObjects[element].change_Parameter(key, value)
+
+
+class chicane(frameworkGroup):
+    def __init__(self, name, elementObjects, type, elements, **kwargs):
+        super(chicane, self).__init__(name, elementObjects, type, elements, **kwargs)
+        self.ratios = (1, -1, -1, 1)
+
+    def update(self, **kwargs):
+        if "dipoleangle" in kwargs:
+            self.set_angle(kwargs["dipoleangle"])
+        if "width" in kwargs:
+            self.change_Parameter("width", kwargs["width"])
+        if "gap" in kwargs:
+            self.change_Parameter("gap", kwargs["gap"])
+
+    @property
+    def angle(self):
+        obj = [self.allElementObjects[e] for e in self.elements]
+        return float(obj[0].angle)
+
+    @angle.setter
+    def angle(self, theta):
+        "using setter! angle = ", theta
+        self.set_angle(theta)
+
+    # def set_angle2(self, a):
+    #     indices = list(sorted([list(self.allElementObjects).index(e) for e in self.elements]))
+    #     dipole_objs = [self.allElementObjects[e] for e in self.elements]
+    #     obj = [self.allElementObjects[list(self.allElementObjects)[e]] for e in range(indices[0],indices[-1]+1)]
+    #     starting_angle = obj[0].theta
+    #     dipole_number = 0
+    #     for i in range(len(obj)):
+    #         start = obj[i].position_start
+    #         x1 = np.transpose([start])
+    #         obj[i].global_rotation[2] = starting_angle
+    #         if obj[i] in dipole_objs:
+    #             start_angle = obj[i].angle
+    #             obj[i].angle = a*self.ratios[dipole_number]
+    #             if abs(obj[i].angle) > 0:
+    #                 scale = (np.tan(obj[i].angle/2.0) / obj[i].angle) / (np.tan(start_angle/2.0) / start_angle)
+    #             else:
+    #                 scale = 1
+    #             obj[i].length = obj[i].length / scale
+    #             dipole_number += 1
+    #             elem_angle = obj[i].angle
+    #         else:
+    #             elem_angle = obj[i].angle if obj[i].angle is not None else 0
+    #         if not obj[i] in dipole_objs:
+    #             obj[i].centre = list(obj[i].middle)
+    #         xstart, ystart, zstart = obj[i].position_end
+    #         if i < len(obj)-1:
+    #             xend, yend, zend = obj[i+1].position_start
+    #             angle = starting_angle + elem_angle
+    #             # print('angle = ', angle, starting_angle, obj[i+1].objectname)
+    #             length = float((zend - zstart))
+    #             endx = chop(float(xstart - np.tan(angle)*(length/2.0)))
+    #             obj[i+1].centre[0] =  endx
+    #             obj[i+1].global_rotation[2] =  angle
+    #             starting_angle += elem_angle
+
+    def set_angle(self, a):
+        indices = list(
+            sorted([list(self.allElementObjects).index(e) for e in self.elements])
+        )
+        dipole_objs = [self.allElementObjects[e] for e in self.elements]
+        obj = [
+            self.allElementObjects[list(self.allElementObjects)[e]]
+            for e in range(indices[0], indices[-1] + 1)
+        ]
+        dipole_number = 0
+        ref_pos = None
+        ref_angle = None
+        for i in range(len(obj)):
+            if dipole_number > 0:
+                # print('before',obj[i])
+                adj = obj[i].centre[2] - ref_pos[2]
+                # print('  adj', adj)
+                # print('  ref_angle', ref_angle)
+                obj[i].centre = [
+                    ref_pos[0] + np.tan(-1.0 * ref_angle) * adj,
+                    0,
+                    obj[i].centre[2],
+                ]
+                obj[i].global_rotation[2] = ref_angle
+                # print('after',obj[i])
+            if obj[i] in dipole_objs:
+                # print('DIPOLE before',obj[i])
+                ref_pos = obj[i].middle
+                obj[i].angle = a * self.ratios[dipole_number]
+                ref_angle = obj[i].global_rotation[2] + obj[i].angle
+                dipole_number += 1
+                # print('DIPOLE after',obj[i])
+        # print('\n\n\n')
+
+    def __str__(self):
+        return str(
+            [
+                [
+                    self.allElementObjects[e].objectname,
+                    self.allElementObjects[e].angle,
+                    self.allElementObjects[e].global_rotation[2],
+                    self.allElementObjects[e].position_start,
+                    self.allElementObjects[e].position_end,
+                ]
+                for e in self.elements
+            ]
+        )
+
+
+class s_chicane(chicane):
+    def __init__(self, name, elementObjects, type, elements, **kwargs):
+        super(s_chicane, self).__init__(name, elementObjects, type, elements, **kwargs)
+        self.ratios = (-1, 2, -2, 1)
+
+
+class frameworkCounter(dict):
+    def __init__(self, sub={}):
+        super(frameworkCounter, self).__init__()
+        self.sub = sub
+
+    def counter(self, type):
+        type = self.sub[type] if type in self.sub else type
+        if type not in self:
+            return 1
+        return self[type] + 1
+
+    def value(self, type):
+        type = self.sub[type] if type in self.sub else type
+        if type not in self:
+            return 1
+        return self[type]
+
+    def add(self, type, n=1):
+        type = self.sub[type] if type in self.sub else type
+        if type not in self:
+            self[type] = n
+        else:
+            self[type] += n
+        return self[type]
+
+    def subtract(self, type):
+        type = self.sub[type] if type in self.sub else type
+        if type not in self:
+            self[type] = 0
+        else:
+            self[type] = self[type] - 1 if self[type] > 0 else 0
+        return self[type]
+
+
+class frameworkElement(frameworkObject):
+
+    def __init__(self, elementName=None, elementType=None, **kwargs):
+        super().__init__(elementName, elementType, **kwargs)
+        self.add_default("length", 0)
+        self.add_property("position_errors", [0, 0, 0])
+        self.add_property("rotation_errors", [0, 0, 0])
+        self.add_default("global_rotation", [0, 0, 0])
+        self.add_default("rotation", [0, 0, 0])
+        self.add_default("starting_rotation", 0)
+        self.keyword_conversion_rules_elegant = keyword_conversion_rules_elegant[
+            "general"
+        ]
+        if elementType in keyword_conversion_rules_elegant:
+            self.keyword_conversion_rules_elegant = merge_two_dicts(
+                self.keyword_conversion_rules_elegant,
+                keyword_conversion_rules_elegant[elementType],
+            )
+        if elementType in keyword_conversion_rules_elegant:
+            self.keyword_conversion_rules_elegant = merge_two_dicts(
+                self.keyword_conversion_rules_elegant,
+                keyword_conversion_rules_elegant[elementType],
+            )
+        self.keyword_conversion_rules_ocelot = keyword_conversion_rules_ocelot[
+            "general"
+        ]
+        if elementType in keyword_conversion_rules_ocelot:
+            self.keyword_conversion_rules_ocelot = merge_two_dicts(
+                self.keyword_conversion_rules_ocelot,
+                keyword_conversion_rules_ocelot[elementType],
+            )
+
+    def __mul__(self, other):
+        return [self.objectproperties for x in range(other)]
+
+    def __rmul__(self, other):
+        return [self.objectproperties for x in range(other)]
+
+    def __neg__(self):
+        return self
+
+    def __repr__(self):
+        disallowed = [
+            "allowedkeywords",
+            "keyword_conversion_rules_elegant",
+            "objectdefaults",
+            "global_parameters",
+            "objectname",
+            "subelement",
+        ]
+        return repr(
+            {k.replace("object", ""): v for k, v in self.items() if k not in disallowed}
+        )
+
+    @property
+    def propertiesDict(self):
+        disallowed = [
+            "allowedkeywords",
+            "keyword_conversion_rules_elegant",
+            "objectdefaults",
+            "global_parameters",
+            "subelement",
+        ]
+        return {
+            k.replace("object", ""): v for k, v in self.items() if k not in disallowed
+        }
+
+    @property
+    def x(self):
+        return self.position_start[0]
+
+    @x.setter
+    def x(self, x):
+        self.position_start[0] = x
+        self.position_end[0] = x
+
+    @property
+    def y(self):
+        return self.position_start[1]
+
+    @y.setter
+    def y(self, y):
+        self.position_start[1] = y
+        self.position_end[1] = y
+
+    @property
+    def z(self):
+        return self.position_start[2]
+
+    @z.setter
+    def z(self, z):
+        self.position_start[2] = z
+        self.position_end[2] = z
+
+    @property
+    def dx(self):
+        return self.position_errors[0]
+
+    @dx.setter
+    def dx(self, x):
+        self.position_errors[0] = x
+
+    @property
+    def dy(self):
+        return self.position_errors[1]
+
+    @dy.setter
+    def dy(self, y):
+        self.position_errors[1] = y
+
+    @property
+    def dz(self):
+        return self.position_errors[2]
+
+    @dz.setter
+    def dz(self, z):
+        self.position_errors[2] = z
+
+    @property
+    def x_rot(self):
+        return self.global_rotation[1]
+
+    @property
+    def y_rot(self):
+        return self.global_rotation[2] + self.starting_rotation
+
+    @property
+    def z_rot(self):
+        return self.global_rotation[0]
+
+    @property
+    def dx_rot(self):
+        return self.rotation_errors[1]
+
+    @dx_rot.setter
+    def dx_rot(self, x):
+        self.rotation_errors[1] = x
+
+    @property
+    def dy_rot(self):
+        return self.rotation_errors[2]
+
+    @dy_rot.setter
+    def dy_rot(self, y):
+        self.rotation_errors[2] = y
+
+    @property
+    def dz_rot(self):
+        return self.rotation_errors[0]
+
+    @dz_rot.setter
+    def dz_rot(self, z):
+        self.rotation_errors[0] = z
+
+    @property
+    def tilt(self):
+        return self.dz_rot
+
+    @property
+    def PV(self):
+        if hasattr(self, "PV_root"):
+            return self.PV_root
+        else:
+            return self.objectName
+
+    @property
+    def get_field_amplitude(self):
+        if hasattr(self, "field_scale") and isinstance(self.field_scale, (int, float)):
+            return float(self.field_scale) * float(
+                expand_substitution(self, self.field_amplitude)
+            )
+        else:
+            return float(expand_substitution(self, self.field_amplitude))
+
+    def get_field_reference_position(self):
+        if hasattr(self, 'field_reference_position'):
+            if self.field_reference_position.lower() == "start":
+                return self.start
+            elif self.field_reference_position.lower() == "middle":
+                return self.middle
+            elif self.field_reference_position.lower() == "end":
+                return self.end
+            else:
+                raise ValueError('field_reference_position should be (start/middle/end) not', self.field_reference_position)
+        else:
+            return self.middle
+
+    @property
+    def theta(self):
+        if hasattr(self, "global_rotation") and self.global_rotation is not None:
+            rotation = (
+                self.global_rotation[2]
+                if len(self.global_rotation) == 3
+                else self.global_rotation
+            )
+        else:
+            rotation = 0
+        # if hasattr(self, 'starting_rotation') and self.starting_rotation is not None:
+        #     rotation +=  self.starting_rotation
+        return rotation
+
+    @property
+    def rotation_matrix(self):
+        return _rotation_matrix(self.theta)
+
+    def rotated_position(self, pos=[0, 0, 0], offset=None, theta=None):
+        if offset is None:
+            if not hasattr(self, "starting_offset") or self.starting_offset is None:
+                offset = [0, 0, 0]
+            else:
+                offset = self.starting_offset
+        if theta is None:
+            return chop(
+                np.dot(np.array(pos) - np.array(offset), self.rotation_matrix), 1e-6
+            )
+        else:
+            return chop(
+                np.dot(np.array(pos) - np.array(offset), _rotation_matrix(theta)), 1e-6
+            )
+
+    @property
+    def start(self):
+        return self.position_start
+
+    @property
+    def position_start(self):
+        middle = np.array(self.centre)
+        start = middle - self.rotated_position(
+            np.array([0, 0, self.length / 2.0]),
+            offset=self.starting_offset,
+            theta=self.y_rot,
+        )
+        return start
+
+    @property
+    def position_middle(self):
+        return self.centre
+
+    @property
+    def middle(self):
+        return self.centre
+
+    @property
+    def end(self):
+        return self.position_end
+
+    @property
+    def position_end(self):
+        start = np.array(self.position_start)
+        end = start + self.rotated_position(
+            np.array([0, 0, self.length]), offset=self.starting_offset, theta=self.y_rot
+        )
+        return end
+
+    def relative_position_from_centre(self, vec=[0, 0, 0]):
+        middle = np.array(self.centre)
+        return middle + self.rotated_position(
+            np.array(vec), offset=self.starting_offset, theta=self.y_rot
+        )
+
+    def relative_position_from_start(self, vec=[0, 0, 0]):
+        start = np.array(self.position_start)
+        return start + self.rotated_position(
+            np.array(vec), offset=self.starting_offset, theta=self.y_rot
+        )
+
+    def update_field_definition(self) -> None:
+        """Updates the field definitions to allow for the relative sub-directory location"""
+        if hasattr(self, "field_definition") and self.field_definition is not None:
+            self.field_definition = expand_substitution(self, self.field_definition)
+        if (
+            hasattr(self, "field_definition_sdds")
+            and self.field_definition_sdds is not None
+        ):
+            self.field_definition_sdds = expand_substitution(
+                self, self.field_definition_sdds
+            )
+        if (
+            hasattr(self, "field_definition_gdf")
+            and self.field_definition_gdf is not None
+        ):
+            self.field_definition_gdf = expand_substitution(
+                self, self.field_definition_gdf
+            )
+        if (
+            hasattr(self, "longitudinal_wakefield_sdds")
+            and self.longitudinal_wakefield_sdds is not None
+        ):
+            self.longitudinal_wakefield_sdds = expand_substitution(
+                self, self.longitudinal_wakefield_sdds
+            )
+        if (
+            hasattr(self, "transverse_wakefield_sdds")
+            and self.transverse_wakefield_sdds is not None
+        ):
+            self.transverse_wakefield_sdds = expand_substitution(
+                self, self.transverse_wakefield_sdds
+            )
+
+    def _write_ASTRA_dictionary(self, d, n=1):
+        output = ""
+        for k, v in list(d.items()):
+            if checkValue(self, v) is not None:
+                if "type" in v and v["type"] == "list":
+                    for i, l in enumerate(checkValue(self, v)):
+                        if n is not None:
+                            param_string = (
+                                k
+                                + "("
+                                + str(i + 1)
+                                + ","
+                                + str(n)
+                                + ") = "
+                                + str(l)
+                                + ", "
+                            )
+                        else:
+                            param_string = k + " = " + str(l) + "\n"
+                        if len((output + param_string).splitlines()[-1]) > 70:
+                            output += "\n"
+                        output += param_string
+                elif "type" in v and v["type"] == "array":
+                    if n is not None:
+                        param_string = k + "(" + str(n) + ") = ("
+                    else:
+                        param_string = k + " = ("
+                    for i, l in enumerate(checkValue(self, v)):
+                        param_string += str(l) + ", "
+                        if len((output + param_string).splitlines()[-1]) > 70:
+                            output += "\n"
+                    output += param_string[:-2] + "),\n"
+                elif "type" in v and v["type"] == "not_zero":
+                    if abs(checkValue(self, v)) > 0:
+                        if n is not None:
+                            param_string = (
+                                k
+                                + "("
+                                + str(n)
+                                + ") = "
+                                + str(checkValue(self, v))
+                                + ", "
+                            )
+                        else:
+                            param_string = k + " = " + str(checkValue(self, v)) + ",\n"
+                        if len((output + param_string).splitlines()[-1]) > 70:
+                            output += "\n"
+                        output += param_string
+                else:
+                    if n is not None:
+                        param_string = (
+                            k + "(" + str(n) + ") = " + str(checkValue(self, v)) + ", "
+                        )
+                    else:
+                        param_string = k + " = " + str(checkValue(self, v)) + ",\n"
+                    if len((output + param_string).splitlines()[-1]) > 70:
+                        output += "\n"
+                    output += param_string
+        return output[:-2]
+
+    def write_ASTRA(self, n, **kwargs):
+        self.update_field_definition()
+        return self._write_ASTRA(n, **kwargs)
+
+    def generate_field_file_name(self, param):
+        basename = os.path.basename(param).replace('"', "").replace("'", "")
+        location = os.path.abspath(
+            expand_substitution(self, param)
+            .replace("\\", "/")
+            .replace('"', "")
+            .replace("'", "")
+        )
+        efield_basename = os.path.abspath(
+            self.global_parameters["master_subdir"].replace("\\", "/")
+            + "/"
+            + basename.replace("\\", "/")
+        )
+        copylink(location, efield_basename)
+        return basename
+
+    def _write_Elegant(self):
+        self.update_field_definition()
+        wholestring = ""
+        etype = self._convertType_Elegant(self.objecttype)
+        string = self.objectname + ": " + etype
+        k1 = self.k1 if self.k1 is not None else 0
+        k2 = self.k2 if self.k2 is not None else 0
+        keydict = merge_two_dicts(
+            {"k1": k1, "k2": k2},
+            merge_two_dicts(self.objectproperties, self.objectdefaults),
+        )
+        for key, value in keydict.items():
+            if (
+                not key == "name"
+                and not key == "type"
+                and not key == "commandtype"
+                and self._convertKeyword_Elegant(key) in elements_Elegant[etype]
+            ):
+                value = (
+                    getattr(self, key)
+                    if hasattr(self, key) and getattr(self, key) is not None
+                    else value
+                )
+                key = self._convertKeyword_Elegant(key)
+                value = 1 if value is True else value
+                value = 0 if value is False else value
+                tmpstring = ", " + key + " = " + str(value)
+                if len(string + tmpstring) > 76:
+                    wholestring += string + ",&\n"
+                    string = ""
+                    string += tmpstring[2::]
+                else:
+                    string += tmpstring
+        wholestring += string + ";\n"
+        return wholestring
+
+    def write_Elegant(self):
+        if not self.subelement:
+            self.update_field_definition()
+            return self._write_Elegant()
+
+    def _convertType_Elegant(self, etype):
+        return (
+            type_conversion_rules_Elegant[etype]
+            if etype in type_conversion_rules_Elegant
+            else etype
+        )
+
+    def _convertKeyword_Elegant(self, keyword):
+        return (
+            self.keyword_conversion_rules_elegant[keyword]
+            if keyword in self.keyword_conversion_rules_elegant
+            else keyword
+        )
+
+    def _write_Ocelot(self):
+        obj = type_conversion_rules_Ocelot[self.objecttype](eid=self.objectname)
+        k1 = self.k1 if self.k1 is not None else 0
+        k2 = self.k2 if self.k2 is not None else 0
+        keydict = merge_two_dicts(
+            {"k1": k1, "k2": k2},
+            merge_two_dicts(self.objectproperties, self.objectdefaults),
+        )
+        for key, value in keydict.items():
+            if (not key in ["name", "type", "commandtype"]) and (
+                not type(obj) in [Aperture, Marker]
+            ):
+                value = (
+                    getattr(self, key)
+                    if hasattr(self, key) and getattr(self, key) is not None
+                    else value
+                )
+                setattr(obj, self._convertKeword_Ocelot(key), value)
+        return obj
+
+    def write_Ocelot(self):
+        if not self.subelement:
+            return self._write_Ocelot()
+
+    def _convertType_Ocelot(self, etype):
+        return (
+            type_conversion_rules_Ocelot[etype]
+            if etype in type_conversion_rules_Ocelot
+            else etype
+        )
+
+    def _convertKeword_Ocelot(self, keyword):
+        return (
+            self.keyword_conversion_rules_ocelot[keyword]
+            if keyword in self.keyword_conversion_rules_ocelot
+            else keyword
+        )
+
+    def _write_CSRTrack(self, n=0, **kwargs):
+        pass
+
+    def write_CSRTrack(self, n=0, **kwargs):
+        self.update_field_definition()
+        return self._write_CSRTrack(self, n, **kwargs)
+
+    def write_GPT(self, Brho, ccs="wcs", *args, **kwargs):
+        self.update_field_definition()
+        return self._write_GPT(Brho, ccs, *args, **kwargs)
+
+    def gpt_coordinates(self, position, rotation):
+        x, y, z = chop(position, 1e-6)
+        psi, phi, theta = rotation
+        output = ""
+        for c in [-x, y, z]:
+            output += str(c) + ", "
+        output += "cos(" + str(theta) + "), 0, -sin(" + str(theta) + "), 0, 1 ,0"
+        return output
+
+    def gpt_ccs(self, ccs):
+        return ccs
+
+    def array_names_string(self):
+        array_names = (
+            self.default_array_names if self.array_names is None else self.array_names
+        )
+        return ", ".join(['"' + name + '"' for name in array_names])
+
+
+class getGrids(object):
+
+    def __init__(self):
+        self.powersof8 = np.asarray([2 ** (j) for j in range(1, 20)])
+
+    def getGridSizes(self, x):
+        self.x = abs(x)
+        self.cuberoot = int(round(self.x ** (1.0 / 3)))
+        return max([4, self.find_nearest(self.powersof8, self.cuberoot)])
+
+    def find_nearest(self, array, value):
+        self.array = array
+        self.value = value
+        self.idx = (np.abs(self.array - self.value)).argmin()
+        return self.array[self.idx]
+
+
+class csrdrift(frameworkElement):
+
+    def __init__(self, name=None, type="csrdrift", **kwargs):
+        super().__init__(name, type, **kwargs)
+        self.add_default("lsc_interpolate", 1)
+
+    def _write_Elegant(self):
+        wholestring = ""
+        etype = self._convertType_Elegant(self.objecttype)
+        string = self.objectname + ": " + etype
+        for key, value in list(
+            merge_two_dicts(self.objectproperties, self.objectdefaults).items()
+        ):
+            if (
+                not key == "name"
+                and not key == "type"
+                and not key == "commandtype"
+                and self._convertKeyword_Elegant(key) in elements_Elegant[etype]
+            ):
+                value = (
+                    getattr(self, key)
+                    if hasattr(self, key) and getattr(self, key) is not None
+                    else value
+                )
+                key = self._convertKeyword_Elegant(key)
+                value = 1 if value is True else value
+                value = 0 if value is False else value
+                tmpstring = ", " + key + " = " + str(value)
+                if len(string + tmpstring) > 76:
+                    wholestring += string + ",&\n"
+                    string = ""
+                    string += tmpstring[2::]
+                else:
+                    string += tmpstring
+        wholestring += string + ";\n"
+        return wholestring
+
+
+class lscdrift(csrdrift):
+
+    def __init__(self, name=None, type="lscdrift", **kwargs):
+        super().__init__(name, type, **kwargs)
+
+
+class edrift(csrdrift):
+
+    def __init__(self, name=None, type="edrift", **kwargs):
+        super().__init__(name, type, **kwargs)
+
+
+class runSetup(object):
+    """class defining settings for simulations that include multiple runs"""
+
+    def __init__(self):
+        # define the number of runs and the random number seed
+        self.nruns = 1
+        self.seed = 0
+
+        # init errorElement and elementScan settings as None
+        self.elementErrors = None
+        self.elementScan = None
+
+    def setNRuns(self, nruns):
+        """sets the number of simulation runs to a new value"""
+        # enforce integer argument type
+        if isinstance(nruns, (int, float)):
+            self.nruns = int(nruns)
+        else:
+            raise TypeError(
+                "Argument nruns passed to runSetup instance must be an integer"
+            )
+
+    def setSeedValue(self, seed):
+        """sets the random number seed to a new value for all lattice objects"""
+        # enforce integer argument type
+        if isinstance(seed, (int, float)):
+            self.seed = int(seed)
+        else:
+            raise TypeError("Argument seed passed to runSetup must be an integer")
+
+    def loadElementErrors(self, file):
+        # load error definitions from markup file
+        if isinstance(file, str) and (".yaml" in file):
+            with open(file, "r") as infile:
+                error_setup = dict(yaml.safe_load(infile))
+        # define errors from dictionary
+        elif isinstance(file, dict):
+            error_setup = file
+
+        # assign the element error definitions
+        self.elementErrors = error_setup["elements"]
+        self.elementScan = None
+
+        # set the number of runs and random number seed, if available
+        if "nruns" in error_setup:
+            self.setNRuns(error_setup["nruns"])
+        if "seed" in error_setup:
+            self.setSeedValue(error_setup["seed"])
+
+    def setElementScan(self, name, item, scanrange, multiplicative=False):
+        """define a parameter scan for a single parameter of a given machine element"""
+        if not (isinstance(name, str) and isinstance(item, str)):
+            raise TypeError(
+                "Machine element name and item (parameter) must be defined as strings"
+            )
+
+        if (
+            isinstance(scanrange, (list, tuple, np.ndarray))
+            and (len(scanrange) == 2)
+            and all([isinstance(x, (float, int)) for x in scanrange])
+        ):
+            minval, maxval = scanrange
+        else:
+            raise TypeError("Scan range (min. and max.) must be defined as floats")
+
+        if not isinstance(multiplicative, bool):
+            raise ValueError(
+                "Argument multiplicative passed to runSetup.setElementScan must be a boolean"
+            )
+
+        # if no type errors were raised, build an assign a dictionary
+        self.elementScan = {
+            "name": name,
+            "item": item,
+            "min": minval,
+            "max": maxval,
+            "multiplicative": multiplicative,
+        }
+        self.elementErrors = None