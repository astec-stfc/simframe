import time, os, subprocess, re
from ruamel import yaml
import copy
from collections import OrderedDict
from SimulationFramework.Modules.merge_two_dicts import merge_two_dicts
import SimulationFramework.Modules.read_beam_file as rbf
import SimulationFramework.Codes.Executables as exes
from SimulationFramework.Codes.ASTRA.ASTRA import *
from SimulationFramework.Codes.CSRTrack.CSRTrack import *
from SimulationFramework.Codes.Elegant.Elegant import *
from SimulationFramework.Codes.Generators.Generators import *
from SimulationFramework.Codes.GPT.GPT import *
from SimulationFramework.Codes.MAD8.MAD8 import *
import progressbar
from munch import Munch, unmunchify

_mapping_tag = yaml.resolver.BaseResolver.DEFAULT_MAPPING_TAG

def dict_representer(dumper, data):
    return dumper.represent_dict(iter(list(data.items())))

def dict_constructor(loader, node):
    return OrderedDict(loader.construct_pairs(node))

yaml.add_representer(OrderedDict, dict_representer)
yaml.add_constructor(_mapping_tag, dict_constructor)

class Framework(Munch):

    def __init__(self, directory='test', master_lattice=None, overwrite=None, runname='CLARA_240', clean=False, verbose=True, sddsindex=0):
        super(Framework, self).__init__()
<<<<<<< HEAD
        # global master_lattice_location
=======
>>>>>>> 8993b2a3
        gptlicense = os.environ['GPTLICENSE'] if 'GPTLICENSE' in os.environ else ''
        self.global_parameters = {'beam': rbf.beam(sddsindex=sddsindex), 'GPTLICENSE': gptlicense}
        self.verbose = verbose
        self.subdir = directory
        self.clean = clean
        self.elementObjects = OrderedDict()
        self.latticeObjects = OrderedDict()
        self.commandObjects = OrderedDict()
        self.groupObjects = OrderedDict()
        self.progress = 0
        self.basedirectory = os.getcwd()
        self.filedirectory = os.path.dirname(os.path.abspath(__file__))
        self.overwrite = overwrite
        self.runname = runname
        if self.subdir is not None:
            self.setSubDirectory(self.subdir)
        self.setMasterLatticeLocation(master_lattice)

        self.executables = exes.Executables(self.global_parameters['master_lattice_location'])
        self.defineASTRACommand = self.executables.define_astra_command
        self.defineElegantCommand = self.executables.define_elegant_command
        self.defineASTRAGeneratorCommand = self.executables.define_ASTRAgenerator_command
        self.defineCSRTrackCommand = self.executables.define_csrtrack_command
        self.define_gpt_command = self.executables.define_gpt_command

    def setSubDirectory(self, dir):
        # global self.global_parameters['master_subdir'], self.global_parameters['master_lattice_location']
        self.subdirectory = os.path.abspath(self.basedirectory+'/'+dir)
        self.global_parameters['master_subdir'] = self.subdirectory
        if not os.path.exists(self.subdirectory):
            os.makedirs(self.subdirectory, exist_ok=True)
        else:
            if self.clean == True:
                clean_directory(self.subdirectory)
        if self.overwrite == None:
            self.overwrite = True
        self.setMasterLatticeLocation()

    def setMasterLatticeLocation(self, master_lattice=None):
        # global master_lattice_location
        if master_lattice is None:
            self.global_parameters['master_lattice_location'] = (os.path.abspath(os.path.dirname(os.path.abspath(__file__)) + '/../MasterLattice/')+'/').replace('\\','/')
        else:
            self.global_parameters['master_lattice_location'] = master_lattice
        self.master_lattice_location = self.global_parameters['master_lattice_location']

    def load_Elements_File(self, input):
        if isinstance(input,(list,tuple)):
            filename = input
        else:
            filename = [input]
        for f in filename:
            if os.path.isfile(f):
                with open(f, 'r') as stream:
                    elements = yaml.load(stream, Loader=yaml.UnsafeLoader)['elements']
            else:
                with open(self.global_parameters['master_lattice_location'] + f, 'r') as stream:
                    elements = yaml.load(stream, Loader=yaml.UnsafeLoader)['elements']
            for name, elem in list(elements.items()):
                self.read_Element(name, elem)

    def loadSettings(self, filename='short_240.settings'):
        """Load Lattice Settings from file"""
        self.settingsFilename = filename
        # print 'self.settingsFilename = ', self.settingsFilename
        if os.path.exists(filename):
            stream = open(filename, 'r')
        else:
            stream = open(self.global_parameters['master_lattice_location']+filename, 'r')
        self.settings = yaml.load(stream, Loader=yaml.UnsafeLoader)
        self.globalSettings = self.settings['global']
        master_run_no = self.globalSettings['run_no'] if 'run_no' in self.globalSettings else 1
        if 'generator' in self.settings:
            self.generatorSettings = self.settings['generator']
            self.add_Generator(**self.generatorSettings)
        self.fileSettings = self.settings['files']
        elements = self.settings['elements']
        self.groups = self.settings['groups'] if 'groups' in self.settings and self.settings['groups'] is not None else {}
        changes = self.settings['changes'] if 'changes' in self.settings and self.settings['changes'] is not None else {}
        stream.close()

        for name, elem in list(self.groups.items()):
            group = globals()[elem['type']](name, self.elementObjects, global_parameters=self.global_parameters, **elem)
            self.groupObjects[name] = group

        for name, elem in list(elements.items()):
            self.read_Element(name, elem)

        for name, lattice in list(self.fileSettings.items()):
            self.read_Lattice(name, lattice)

        self.apply_changes(changes)

        self.original_elementObjects = {}
        for e in self.elementObjects:
            self.original_elementObjects[e] = unmunchify(self.elementObjects[e])


    def read_Lattice(self, name, lattice):
        code = lattice['code'] if 'code' in lattice else 'astra'
        self.latticeObjects[name] = globals()[lattice['code'].lower()+'Lattice'](name, lattice, self.elementObjects, self.groupObjects, self.settings, self.executables, self.global_parameters)

    def convert_numpy_types(self, v):
        if isinstance(v, (np.ndarray, list, tuple)):
            return [self.convert_numpy_types(l) for l in v]
        elif isinstance(v, (np.float64, np.float32, np.float16, np.float_ )):
            return float(v)
        elif isinstance(v, (np.int_, np.intc, np.intp, np.int8, np.int16, np.int32, np.int64, np.uint8, np.uint16, np.uint32, np.uint64)):
            return int(v)
        else:
            return v

    def detect_changes(self, elementtype=None, elements=None, function=None):
        disallowed = ['allowedkeywords', 'keyword_conversion_rules_elegant', 'objectdefaults', 'global_parameters']
        start = time.time()
        changedict = {}
        if elementtype is not None:
            changeelements = self.getElementType(elementtype, 'objectname')
        elif elements is not None:
            changeelements = elements
        else:
            changeelements = list(self.elementObjects.keys())
        # print('changeelements = ', changeelements)
        # print(changeelements[0])
        if len(changeelements) > 0 and isinstance(changeelements[0], (list, tuple, dict)) and len(changeelements[0]) > 1:
                for ek in changeelements:
                    new = None
                    e, k = ek[:2]
                    if e in self.elementObjects:
                        new = unmunchify(self.elementObjects[e])
                    elif e in self.groupObjects:
                        new = self.groupObjects[e]
                        # print 'detecting group = ', e, new, new[k]
                    if new is not None:
                        # print (new)
                        if e not in changedict:
                            changedict[e] = {}
                        changedict[e][k] = self.convert_numpy_types(new[k])
        else:
            for e in changeelements:
                # print 'saving element: ', e
                if not self.original_elementObjects[e] == unmunchify(self.elementObjects[e]):
                    orig = self.original_elementObjects[e]
                    new = unmunchify(self.elementObjects[e])
                    try:
                        changedict[e] = {k: self.convert_numpy_types(new[k]) for k in new if k in orig and not new[k] == orig[k] and not k in disallowed}
                        changedict[e].update({k: self.convert_numpy_types(new[k]) for k in new if k not in orig and not k in disallowed})
                    except:
                        print ('##### ERROR IN CHANGE ELEMS: ', e, new)
                        pass
        return changedict

    def save_changes_file(self, filename=None, type=None, elements=None, function=None):
        if filename is None:
            pre, ext = os.path.splitext(os.path.basename(self.settingsFilename))
            filename =  pre     + '_changes.yaml'
        changedict = self.detect_changes(elementtype=type, elements=elements, function=function)
        with open(filename,"w") as yaml_file:
            yaml.dump(changedict, yaml_file, default_flow_style=False)

    def save_lattice(self, lattice=None, filename=None, directory='.'):
        if filename is None:
            pre, ext = os.path.splitext(os.path.basename(self.settingsFilename))
        dict = OrderedDict({'elements': OrderedDict()})
        latticedict = dict['elements']
        if lattice is None:
            elements = list(self.elementObjects.keys())
            filename =  pre     + '_lattice.yaml'
        else:
            if self.latticeObjects[lattice].elements is None:
                return
            elements = list(self.latticeObjects[lattice].elements.keys())
            filename =  pre + '_' + lattice + '_lattice.yaml'
        disallowed = ['allowedkeywords', 'keyword_conversion_rules_elegant', 'objectdefaults', 'global_parameters']
        for e in elements:
            new = unmunchify(self.elementObjects[e])
            if ('subelement' in new and not new['subelement']) or not 'subelement' in new:
                try:
                    latticedict[e] = {k.replace('object',''): self.convert_numpy_types(new[k]) for k in new if not k in disallowed}
                    # latticedict[e].update({k: self.convert_numpy_types(new[k]) for k in new})
                except:
                    print ('##### ERROR IN CHANGE ELEMS: ', e, new)
                    pass
        print('#### Saving Lattice - ', filename)
        with open(directory + '/' + filename,"w") as yaml_file:
            yaml.dump(dict, yaml_file, default_flow_style=False)

    def load_changes_file(self, filename=None, apply=True):
        if isinstance(filename, (tuple, list)):
            for c in filename:
                self.load_changes_file(c)
        else:
            if filename is None:
                pre, ext = os.path.splitext(os.path.basename(self.settingsFilename))
                filename =  pre     + '_changes.yaml'
            with open(filename,"r") as infile:
                changes = dict(yaml.load(infile, Loader=yaml.UnsafeLoader))
            if apply:
                self.apply_changes(changes)
            else:
                return changes

    def apply_changes(self, changes):
        for e, d in list(changes.items()):
            # print 'found change element = ', e
            if e in self.elementObjects:
                # print 'change element exists!'
                for k, v in list(d.items()):
                    self.modifyElement(e, k, v)
                    # print ('modifying ',e,'[',k,']', ' = ', v)
            if e in self.groupObjects:
                # print ('change group exists!')
                for k, v in list(d.items()):
                    self.groupObjects[e].change_Parameter(k, v)
                    # print ('modifying ',e,'[',k,']', ' = ', v)

    def check_lattice(self, decimals=4):
        for elem in self.elementObjects.values():
            start = elem.position_start
            end = elem.position_end
            length = elem.length
            theta = elem.global_rotation[2]
            if elem.objecttype == 'dipole':
                angle = elem.angle
                rho = length / angle
                clength = np.array([rho * (np.cos(angle) - 1), 0, rho * np.sin(angle)])
            else:
                clength = np.array([0, 0, length])
            cend = start + np.dot(clength, _rotation_matrix(theta))
            if not np.round(cend - end, decimals=decimals).any() == 0:
                print (elem.objectname, cend - end)

    def change_Lattice_Code(self, name, code, exclude=None):
        if name == 'All':
            [self.change_Lattice_Code(l, code, exclude) for l in self.latticeObjects]
        elif isinstance(name, (tuple, list)):
            [self.change_Lattice_Code(l, code, exclude) for l in name]
        else:
            if not name == 'generator' and not (name == exclude or (isinstance(exclude, (list, tuple)) and name in exclude)):
                # print('Changing lattice ', name, ' to ', code.lower())
                currentLattice = self.latticeObjects[name]
                self.latticeObjects[name] = globals()[code.lower()+'Lattice'](currentLattice.objectname, currentLattice.file_block, self.elementObjects, self.groupObjects, self.settings, self.executables, self.global_parameters)

    def read_Element(self, name, element, subelement=False):
        if name == 'filename':
            self.load_Elements_File(element)
        else:
            if subelement:
                self.add_Element(name, subelement=True, **element)
            else:
                self.add_Element(name, **element)
            if 'sub_elements' in element:
                for name, elem in list(element['sub_elements'].items()):
                    self.read_Element(name, elem, subelement=True)

    def add_Element(self, name=None, type=None, **kwargs):
        if name == None:
            if not 'name' in kwargs:
                raise NameError('Element does not have a name')
            else:
                name = kwargs['name']
        # try:
        element = globals()[type](name, type, global_parameters=self.global_parameters, **kwargs)
        # print element
        self.elementObjects[name] = element
        return element
        # except Exception as e:
        #     raise NameError('Element \'%s\' does not exist' % type)

    def getElement(self, element, param=None):
        if self.__getitem__(element) is not None:
            if param is not None:
                param = param.lower()
                return getattr(self.__getitem__(element), param)
            else:
                return self.__getitem__(element)
        else:
            print(( 'WARNING: Element ', element,' does not exist'))
            return {}

    def getElementType(self, type, setting=None):
        if isinstance(type, (list, tuple)):
            all_elements = [self.getElementType(t) for t in type]
            return [item for sublist in all_elements for item in sublist]
        return [self.elementObjects[element] if setting is None else self.elementObjects[element][setting] for element in list(self.elementObjects.keys()) if self.elementObjects[element].objecttype.lower() == type.lower()]

    def setElementType(self, type, setting, values):
        elems = self.getElementType(type)
        if len(elems) == len(values):
            for e, v  in zip(elems, values):
                e[setting] = v
        else:
            # print(( len(elems), len(values)))
            raise ValueError

    def modifyElement(self, elementName, parameter, value):
        if elementName in self.groupObjects:
            self.groupObjects[elementName].change_Parameter(parameter,value)
        elif elementName in self.elementObjects:
            setattr(self.elementObjects[elementName], parameter, value)
        # set(getattr(self.elementObjects[elementName], parameter), value)

    def add_Generator(self, default=None, **kwargs):
        if 'code' in generator_keywords:
            if generator_keywords['code'].lower() == "gpt":
                code = GPTGenerator
            else:
                code = ASTRAGenerator
        else:
            code = ASTRAGenerator
        if default in generator_keywords['defaults']:
            self.generator = code(self.executables, self.global_parameters, **merge_two_dicts(kwargs, generator_keywords['defaults'][default]))
        else:
            self.generator = code(self.executables, self.global_parameters, **kwargs)
        self.latticeObjects['generator'] = self.generator

    def change_generator(self, generator):
        old_kwargs = self.generator.kwargs
        if generator.lower() == "gpt":
            generator = GPTGenerator(self.executables, self.global_parameters, **old_kwargs)
        else:
            generator = ASTRAGenerator(self.executables, self.global_parameters, **old_kwargs)
        self.latticeObjects['generator'] = generator

    def loadParametersFile(self, file):
        pass

    def saveParametersFile(self, file, parameters):
        output = {}
        if isinstance(parameters, dict):
            for k,v in list(parameters.items()):
                output[k] = {}
                if isinstance(v, (list, tuple)):
                    for p in v:
                        output[k][p] = getattr(self[k],p)
                else:
                    output[k][v] = getattr(self[k],v)
        elif isinstance(parameters, (list,tuple)):
            for k, v in parameters:
                output[k] = {}
                if isinstance(v, (list, tuple)):
                    for p in v:
                        output[k][p] = getattr(self[k],p)
                else:
                    output[k][v] = getattr(self[k],v)
        with open(file,"w") as yaml_file:
            yaml.dump(output, yaml_file, default_flow_style=False)
        # try:
        # elem = self.getelement(k, v)
        # outputfile.write(k+' '+v+' ')

    def set_lattice_prefix(self, lattice, prefix):
        if lattice in self.latticeObjects:
            self.latticeObjects[lattice].prefix = prefix

    def __getitem__(self,key):
        if key in super(Framework, self).__getitem__('elementObjects'):
            return self.elementObjects.get(key)
        elif key in super(Framework, self).__getitem__('latticeObjects'):
            return self.latticeObjects.get(key)
        elif key in super(Framework, self).__getitem__('groupObjects'):
            return self.groupObjects.get(key)
        else:
            try:
                return super(Framework, self).__getitem__(key)
            except:
                return None

    @property
    def elements(self):
        return list(self.elementObjects.keys())

    @property
    def lines(self):
        return list(self.latticeObjects.keys())

    @property
    def commands(self):
        return list(self.commandObjects.keys())

    def track(self, files=None, startfile=None, endfile=None, preprocess=True, write=True, track=True, postprocess=True):
        self.progress = 0
        if files is None:
            files = ['generator'] + self.lines if hasattr(self, 'generator') else self.lines
        if startfile is not None and startfile in files:
            index = files.index(startfile)
            files = files[index:]
        if endfile is not None and endfile in files:
            index = files.index(endfile)
            files = files[:index+1]
        if self.verbose:
            format_custom_text = progressbar.FormatCustomText(
                'File: %(running)s', {'running': ''}
            )
            bar = progressbar.ProgressBar(widgets=[format_custom_text, progressbar.Percentage(), progressbar.Bar(), progressbar.Percentage(),], max_value=len(files))
            format_custom_text.update_mapping(running=files[0]+'  ')
            for i in bar(list(range(len(files)))):
                l = files[i]
                self.progress = 100. * (i+1)/len(files)
                if l == 'generator' and hasattr(self, 'generator'):
                    format_custom_text.update_mapping(running='Generator  ')
                    if write:
                        self.generator.write()
                    if track:
                        self.generator.run()
                    if postprocess:
                        self.generator.postProcess()
                else:
                    if i == (len(files) - 1):
                        format_custom_text.update_mapping(running='Finished')
                    else:
                        format_custom_text.update_mapping(running=files[i+1]+'  ')
                    if preprocess:
                        self.latticeObjects[l].preProcess()
                    if write:
                        self.latticeObjects[l].write()
                    if track:
                        self.latticeObjects[l].run()
                    if postprocess:
                        self.latticeObjects[l].postProcess()
        else:
            for i in range(len(files)):
                l = files[i]
                self.progress = 100. * (i)/len(files)
                if l == 'generator' and hasattr(self, 'generator'):
                    if write:
                        self.generator.write()
                    self.progress = 100. * (i+0.33)/len(files)
                    if track:
                        self.generator.run()
                    self.progress = 100. * (i+0.66)/len(files)
                    if postprocess:
                        self.generator.postProcess()
                else:
                    if preprocess:
                        self.latticeObjects[l].preProcess()
                    self.progress = 100. * (i+0.25)/len(files)
                    if write:
                        self.latticeObjects[l].write()
                    self.progress = 100. * (i+0.5)/len(files)
                    if track:
                        self.latticeObjects[l].run()
                    self.progress = 100. * (i+0.75)/len(files)
                    if postprocess:
                        self.latticeObjects[l].postProcess()
            self.progress = 100<|MERGE_RESOLUTION|>--- conflicted
+++ resolved
@@ -29,10 +29,6 @@
 
     def __init__(self, directory='test', master_lattice=None, overwrite=None, runname='CLARA_240', clean=False, verbose=True, sddsindex=0):
         super(Framework, self).__init__()
-<<<<<<< HEAD
-        # global master_lattice_location
-=======
->>>>>>> 8993b2a3
         gptlicense = os.environ['GPTLICENSE'] if 'GPTLICENSE' in os.environ else ''
         self.global_parameters = {'beam': rbf.beam(sddsindex=sddsindex), 'GPTLICENSE': gptlicense}
         self.verbose = verbose
